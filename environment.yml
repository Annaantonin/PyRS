name: PyRS
channels:
- conda-forge
- default
- mantid
dependencies:
- python=3.8
- mantidworkbench
- qtpy
<<<<<<< HEAD
- pyqt=5.12
- pytest=7.1.2
- pytest-cov=3.0
- pytest-qt==3.3.0
- pytest-xdist
- pytest-xvfb
=======
- pyqt =5.12
- pytest
- pytest-cov
- pytest-qt
>>>>>>> acc8633d
- uncertainties
- vtk
- flake8
- mypy
- types-six
- versioningit
- conda-build
- conda-verify
- setuptools
- pip:
  - check-wheel-contents<|MERGE_RESOLUTION|>--- conflicted
+++ resolved
@@ -7,19 +7,10 @@
 - python=3.8
 - mantidworkbench
 - qtpy
-<<<<<<< HEAD
-- pyqt=5.12
-- pytest=7.1.2
-- pytest-cov=3.0
-- pytest-qt==3.3.0
-- pytest-xdist
-- pytest-xvfb
-=======
 - pyqt =5.12
 - pytest
 - pytest-cov
 - pytest-qt
->>>>>>> acc8633d
 - uncertainties
 - vtk
 - flake8
