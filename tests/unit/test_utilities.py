#!/usr/bin/python
# Test utilities methods without GUI
from __future__ import (absolute_import, division, print_function)  # python3 compatibility
import os
from pyrs.interface import gui_helper
from pyrs.utilities import get_default_output_dir, get_input_project_file, get_ipts_dir, get_nexus_file
import pytest


MISSING_RUNNUMBER = 112123260


def test_parse_integers():
    """
    test main
    :return:
    """
    print(gui_helper.parse_integers('3, 4, 5'))
    print(gui_helper.parse_integers('3:5, 4:10, 19'))

    try:
        int_list = gui_helper.parse_integers('3.2, 4')
    except RuntimeError as run_err:
        print(run_err)
    else:
        raise AssertionError('Shall be failed but get {0}'.format(int_list))


@pytest.mark.skipif(not os.path.exists('/HFIR/HB2B/shared/'), reason='HFIR data archive is not mounted')
def test_get_ipts_dir():
    """Test to get IPTS directory from run number

    Returns
    -------

    """
    # Test good
    assert get_ipts_dir(1060) == '/HFIR/HB2B/IPTS-22731/', 'IPTS directory is not correct for run 1060'

    # Test no such run
    with pytest.raises(RuntimeError):
        get_ipts_dir(MISSING_RUNNUMBER)

    # Test exception
    with pytest.raises(TypeError):
        get_ipts_dir(1.2)
    with pytest.raises(ValueError):
        get_ipts_dir('1.2')
    with pytest.raises(ValueError):
        get_ipts_dir('abc')


@pytest.mark.skipif(not os.path.exists('/HFIR/HB2B/shared/'), reason='HFIR data archive is not mounted')
def test_get_default_output_dir():
    assert get_default_output_dir(1060) == '/HFIR/HB2B/IPTS-22731/shared/manualreduce', 'Output directory is not '\
                                                                                        'correct for run 1060'

    # Test no such run
    with pytest.raises(RuntimeError):
        get_default_output_dir(MISSING_RUNNUMBER)


@pytest.mark.skipif(not os.path.exists('/HFIR/HB2B/shared/'), reason='HFIR data archive is not mounted')
def test_get_input_project_file():
    assert get_input_project_file(1060) == '/HFIR/HB2B/IPTS-22731/shared/manualreduce', 'Output directory is not '\
                                                                                        'correct for run 1060'

    # Test no such run
    with pytest.raises(RuntimeError):
        get_input_project_file(MISSING_RUNNUMBER)

    # Test bad preferred type
    with pytest.raises(ValueError):
        get_input_project_file(1060, preferredType='nonsense')


@pytest.mark.skipif(not os.path.exists('/HFIR/HB2B/shared/'), reason='HFIR data archive is not mounted')
def test_get_nexus_file():
    assert get_nexus_file(1060) == '/HFIR/HB2B/IPTS-22731/nexus/HB2B_1060.nxs.h5'
    assert get_nexus_file(1017) == '/HFIR/HB2B/IPTS-22731/nexus/HB2B_1017.nxs.h5'
<<<<<<< HEAD
=======
    # assert get_nexus_file(1017) == '/HFIR/HB2B/IPTS-22731/nexus/HB2B_1017.ORIG.nxs.h5'
>>>>>>> a9363038

    # Test no such run
    with pytest.raises(RuntimeError):
        get_nexus_file(MISSING_RUNNUMBER)


if __name__ == '__main__':
    pytest.main()<|MERGE_RESOLUTION|>--- conflicted
+++ resolved
@@ -78,10 +78,7 @@
 def test_get_nexus_file():
     assert get_nexus_file(1060) == '/HFIR/HB2B/IPTS-22731/nexus/HB2B_1060.nxs.h5'
     assert get_nexus_file(1017) == '/HFIR/HB2B/IPTS-22731/nexus/HB2B_1017.nxs.h5'
-<<<<<<< HEAD
-=======
     # assert get_nexus_file(1017) == '/HFIR/HB2B/IPTS-22731/nexus/HB2B_1017.ORIG.nxs.h5'
->>>>>>> a9363038
 
     # Test no such run
     with pytest.raises(RuntimeError):
