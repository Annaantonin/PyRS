#!/usr/bin/python
# Test to verify that two reduction engines, Mantid and PyRS, will give out identical result

import os
import sys
from pyrs.core import reduce_hb2b_pyrs
from pyrs.core import calibration_file_io
from pyrs.core import reductionengine
from pyrs.core import mask_util
import numpy
try:
    from PyQt5.QtWidgets import QApplication
except ImportError:
    from PyQt4.QtGui import QApplication
import random
from matplotlib import pyplot as plt

# default testing directory is ..../PyRS/
print ('Current Working Directory: {}'.format(os.getcwd()))
test_data = 'tests/testdata/LaB6_10kev_35deg-00004_Rotated_TIF.h5'
if True:
    xray_2k_instrument_file = 'tests/testdata/xray_data/XRay_Definition_2K.txt'
    # xray_idf_name = 'tests/testdata/XRay_Definition_2K.xml'
elif False:  # IDF in test
    xray_2k_instrument_file = 'tests/testdata/xray_data/XRay_Definition_2K_Mod.txt'
    # xray_idf_name = 'tests/testdata/XRay_Definition_2K_Mod.xml'
else:
    print ('Wrong configuration!')
    sys.exit(-1)

Mask_File = {0: 'tests/testdata/masks/Chi_0.hdf5',
             10: 'tests/testdata/masks/Chi_10.hdf5',
             20: 'tests/testdata/masks/Chi_20.hdf5',
             -10: 'tests/testdata/masks/Chi_Neg10.hdf5'}
print ('Data file {0} exists? : {1}'.format(test_data, os.path.exists(test_data)))


def create_instrument_load_data(calibrated, pixel_number):
    """ Create instruments: PyRS and Mantid and load data
    :param calibrated:
    :param pixel_number:
    :return:
    """
    # instrument
    instrument = calibration_file_io.import_instrument_setup(xray_2k_instrument_file)

    # 2theta
    two_theta = 35.
    arm_length_shift = 0.
    center_shift_x = 0.
    center_shift_y = 0.
    rot_x_flip = 0.
    rot_y_flip = 0.
    rot_z_spin = 0.

    if calibrated:
        # Note: README/TODO-ING: ONLY shift Y
        center_shift_x = int(1000. * (random.random() - 0.5) * 2.0) / 1000.
        center_shift_y = int(1000. * (random.random() - 0.5) * 2.0) / 1000.
        arm_length_shift = int(1000. * (random.random() - 0.5) * 2.0) / 1000.  # 0.416 + (random.random() - 0.5) * 2.0
        # calibration  FIXME - Disable rotation calibration to find out the source of difference:  10-17 vs 10-7
        rot_x_flip = int(1000. * 2.0 * (random.random() - 0.5) * 5.0) / 1000.
        rot_y_flip = int(1000. * 2.0 * (random.random() - 0.5) * 5.0) / 1000.
        rot_z_spin = int(1000. * 2.0 * (random.random() - 0.5) * 5.0) / 1000.
        print ('[(Random) Calibration Setup]\n    Shift Linear (X, Y, Z) = {}, {}, {}\n    Shift Rotation '
               '(X, Y, Z) = {}, {}, {}'
               ''.format(center_shift_x, center_shift_y, arm_length_shift, rot_x_flip, rot_y_flip,
                         rot_z_spin))
    # END-IF: arbitrary calibration

    test_calibration = calibration_file_io.ResidualStressInstrumentCalibration()
    test_calibration.center_shift_x = center_shift_x
    test_calibration.center_shift_y = center_shift_y
    test_calibration.center_shift_z = arm_length_shift
    test_calibration.rotation_x = rot_x_flip
    test_calibration.rotation_y = rot_y_flip
    test_calibration.rotation_z = rot_z_spin

    # reduction engine
    engine = reductionengine.HB2BReductionManager()
    test_data_id = engine.load_data(data_file_name=test_data, target_dimension=pixel_number, load_to_workspace=True)

    # load instrument
    pyrs_reducer = reduce_hb2b_pyrs.PyHB2BReduction(instrument)
    pyrs_reducer.build_instrument(two_theta, arm_length_shift, center_shift_x, center_shift_y,
                                  rot_x_flip, rot_y_flip, rot_z_spin)

    return engine, pyrs_reducer


def convert_to_2theta(calibrated, pixel_number=2048):
    """
    study the 2 reduction engines' output to 2theta
    :param calibrated:
    :param pixel_number:
    :return:
    """
    engine, pyrs_reducer = create_instrument_load_data(calibrated, pixel_number)

    # compare 2theta
    pixel_matrix = pyrs_reducer.get_pixel_positions(is_matrix=False)
    print ('Pixel matrix shape = {}'.format(pixel_matrix.shape))
    pyrs_2theta_vec = pyrs_reducer.convert_to_2theta(pixel_matrix)
    print ('Shape: {}'.format(pyrs_2theta_vec.shape))
    # pyrs_2theta_vec = pyrs_2theta_vec.transpose().flatten()  # 1D vector

    return pyrs_reducer


def reduced_no_mask(calibrated, pixel_number=2048):
    """
    Compare reduced data without mask
    :param calibrated:
    :param pixel_number:
    :return:
    """
    # load data and do 5 points geometry test
    engine, pyrs_reducer = create_instrument_load_data(calibrated, pixel_number)

    min_2theta = 8.
    max_2theta = 64.

    # reduce PyRS (pure python)
    curr_id = engine.current_data_id
    pyrs_returns = pyrs_reducer.reduce_to_2theta_histogram(counts_array=engine.get_counts(curr_id),
                                                           mask=None, x_range=(min_2theta, max_2theta),
                                                           num_bins=2500)
    pyrs_vec_x, pyrs_vec_y = pyrs_returns
    print ('Debug Output: (pyrs) vec Y: sum = {}\n{}'.format(pyrs_vec_y.sum(), pyrs_vec_y))

    plt.plot(pyrs_vec_x[:-1], pyrs_vec_y, color='blue', label='PyRS')
    plt.legend()
    plt.show()

    return


def reduce_with_mask(mask_solid_angle, calibrated, pixel_number=2048):
    """
    Compare reduced data without mask
    :param mask_solid_angle: solid angle (integer)
    :param calibrated:
    :param pixel_number:
    :return:
    """
    # create geometry/instrument
    engine, pyrs_reducer = create_instrument_load_data(calibrated, pixel_number)

    # load mask
    mask_file = Mask_File[mask_solid_angle]

    # load mask: mask file
    print ('Load masking file: {}'.format(mask_file))
    mask_vec, mask_2theta, note = mask_util.load_pyrs_mask(mask_file)
    print ('Mask file {}: 2theta = {}'.format(mask_file, mask_2theta))

    # reduce data
    min_2theta = 8.
    max_2theta = 64.
    num_bins = 1800

    # reduce PyRS (pure python)
    curr_id = engine.current_data_id
    pyrs_returns = pyrs_reducer.reduce_to_2theta_histogram(counts_array=engine.get_counts(curr_id),
                                                           mask=mask_vec, x_range=(min_2theta, max_2theta),
                                                           num_bins=num_bins)
    pyrs_vec_x, pyrs_vec_y = pyrs_returns

    # plot
    plt.plot(pyrs_vec_x[:-1], pyrs_vec_y, color='blue', label='PyRS')
    plt.legend()
    plt.show()

    return


if __name__ == '__main__':
    """ main
    """
    if len(sys.argv) == 1:
        print ('{} [Test Options]\n'
<<<<<<< HEAD
               '\t\t1 = geometry (basic)\n'
               '\t\t2 = geometry (arbitrary calibration)\n'
               '\t\t3 = converting to 2theta (basic)\n'
               '\t\t4 = converting to 2theta (arbitrary calibration)\n'
               '\t\t5 = reducing to 2theta-intensity (basic)\n'
               '\t\t6 = reducing to 2theta-intensity (arbitrary calibration)\n'
               '\t\t7 = reducing to 2theta-intensity with mask (basic)\n'
               '\t\t8 = reducing to 2theta-intensity with mask (arbitrary calibration)'.format(sys.argv[0]),
               '\t\t10 = counts on detector ID (raw)\n'
               '\t\t11 = counts on detector ID (ROI =   0 degree)\n'
               '\t\t12 = counts on detector ID (ROI =  10 degree)\n',
               '\t\t13 = counts on detector ID (ROI = -10 degree)\n',
=======
               '\t\t1 = reducing to 2theta-intensity (basic)\n'
               '\t\t2 = reducing to 2theta-intensity (arbitrary calibration)\n'
               '\t\t3 = reducing to 2theta-intensity (ROI =   0 degree)\n'
               '\t\t4 = reducing to 2theta-intensity  (ROI =  10 degree)\n'
               '\t\t5 = reducing to 2theta-intensity  (ROI = -10 degree)\n'
               '\t\t6 = reducing to 2theta-intensity  (ROI =  20 degree)\n'
               '\t\t7 = reducing to 2theta-intensity  (ROI = -20 degree)\n'
               '\t\t8 = reducing to 2theta-intensity  (ROI =  30 degree)\n'
               '\t\t9 = reducing to 2theta-intensity  (ROI = -30 degree)\n'.format(sys.argv[0])
>>>>>>> 4c69c270
               )
    else:
        option = int(sys.argv[1])
        print ('Testing option: {}'.format(option))
        if option == 1:
            reduced_no_mask(False)
        elif option == 2:
            reduced_no_mask(True)
        elif option == 3:
            reduce_with_mask(mask_solid_angle=0, calibrated=False, pixel_number=2048)
        elif option == 4:
            reduce_with_mask(mask_solid_angle=10, calibrated=False, pixel_number=2048)
        elif option == 5:
            reduce_with_mask(mask_solid_angle=-10, calibrated=False, pixel_number=2048)
        elif option == 6:
            reduce_with_mask(mask_solid_angle=20, calibrated=False, pixel_number=2048)
        elif option == 7:
            reduce_with_mask(mask_solid_angle=-20, calibrated=False, pixel_number=2048)
        elif option == 8:
            reduce_with_mask(mask_solid_angle=30, calibrated=False, pixel_number=2048)
        elif option == 9:
            reduce_with_mask(mask_solid_angle=-30, calibrated=False, pixel_number=2048)
        else:
            raise NotImplementedError('ASAP')
<|MERGE_RESOLUTION|>--- conflicted
+++ resolved
@@ -179,20 +179,6 @@
     """
     if len(sys.argv) == 1:
         print ('{} [Test Options]\n'
-<<<<<<< HEAD
-               '\t\t1 = geometry (basic)\n'
-               '\t\t2 = geometry (arbitrary calibration)\n'
-               '\t\t3 = converting to 2theta (basic)\n'
-               '\t\t4 = converting to 2theta (arbitrary calibration)\n'
-               '\t\t5 = reducing to 2theta-intensity (basic)\n'
-               '\t\t6 = reducing to 2theta-intensity (arbitrary calibration)\n'
-               '\t\t7 = reducing to 2theta-intensity with mask (basic)\n'
-               '\t\t8 = reducing to 2theta-intensity with mask (arbitrary calibration)'.format(sys.argv[0]),
-               '\t\t10 = counts on detector ID (raw)\n'
-               '\t\t11 = counts on detector ID (ROI =   0 degree)\n'
-               '\t\t12 = counts on detector ID (ROI =  10 degree)\n',
-               '\t\t13 = counts on detector ID (ROI = -10 degree)\n',
-=======
                '\t\t1 = reducing to 2theta-intensity (basic)\n'
                '\t\t2 = reducing to 2theta-intensity (arbitrary calibration)\n'
                '\t\t3 = reducing to 2theta-intensity (ROI =   0 degree)\n'
@@ -202,7 +188,6 @@
                '\t\t7 = reducing to 2theta-intensity  (ROI = -20 degree)\n'
                '\t\t8 = reducing to 2theta-intensity  (ROI =  30 degree)\n'
                '\t\t9 = reducing to 2theta-intensity  (ROI = -30 degree)\n'.format(sys.argv[0])
->>>>>>> 4c69c270
                )
     else:
         option = int(sys.argv[1])
