r"""
Module providing objects to represent strains and stress components, as well as any scalar field
defined over a set of sample points.

Classes defined in this module:

class ScalarFieldObject

  Definition: Scalar field (values and errors) defined over a set of sample points (a triad of
  x, y, and z values).

  Functionality:
    - Scalar fields can be combined in two fundamental ways, "along the same direction"
      and "accross different directions".
    - Combining ("fusing") two (or more) fields along the same direction results in one scalar
      field. The sample points of each field are "fused" together, resulting in a single set
      of sample points. The resulting field is defined over this new set of sample points. Any
      point common to two input fields is "fused" into a single point in the combined
      field. Operator '+' can be used to fuse scalar fields.
    - Combining ("stacking") two (or more) fields across different directions results in as many
      output fields as input fields. The sample points of each field are "fused" together,
      resulting in a single set of sample points. All the output fields are defined over
      this new set of sample points. Operator '*' can be used to stack scalar fields

class StrainField

  Definition: a scalar field of strain values and errors defined over a set of sample points (a triad of
  x, y, and z values).

  The set of sample points may originate from one or more experimental runs. Each experimental run has
  associated one PeakCollection instance, so we'll say that a strain field is associated to one or
  more PeakCollection instances.

  Functionality:
  - Strain fields can be fused (combine strains along the same direction) or stacked (combine
    strains across directions)
  - Strain fields resulting from the fusion of two or more strains are associated to a list of
    PeakCollection instances, which can be retrieved from property StrainField.peak_collections
  - Strain fields store the set of sample points over which they are defined. If a strain is
    associated to only one PeakCollection, then the sample points are those of the
    PeakCollection. If a strain is associated to, say, two PeakCollection objects, then some of the
    sample points will originate in the first PeakCollection object, and the remaining points will
    originate in the second PeakCollection object. The StrainField object holds a cross-reference
    index table resolving the provenance of each sample point to one PeakCollection and one sample
    point within the PeakCollection.
  - StrainField objects don't store strain values and errors, rather they are calculated every time
    the are requested using the cross-reference index table and function PeakCollection.get_strain()

class StressField

  Definition: a container of three stress and three strains scalar fields, a pair for each of the
  three mutually perperdicular directions.

  StressField objects are generated using three StrainField objects, one for each mutually perperdicular
  direction. Usually, these strains are defined over slightly different sets of sample points, so
  it is necessary to stack them. After the stacking operation, the three output StrainField objects are
  defined over the same set of sample points and calculation of the stress components can proceed. The
  StressField object stores the three stacked StrainField objects, it does not store the three original
  StrainField objects.

  The three stress components are stored as ScalarFieldSample objects.

  Selected Functionality:
  - Stacked strains are accessible with properties StressField.strain11 (.strain22, .strain33)
  - Stress components can be accessed with the bracket operator (stress['11'], stress['22'], stress['33'])
  - Iterating over a StressField objects returns an iterator over the stress
    components (for component in stress: ...)
  - StressField objects hold a "currently accessible direction" which can be updated with the
    StressField.select() method.
  - Properties StressField.values and StressField.errors returns the values and errors of the stress
    component along the currectly accessble direction
"""
from collections import namedtuple
from copy import deepcopy
from enum import Enum
from enum import unique as unique_enum
import numpy as np
from scipy.interpolate import griddata
from scipy.spatial import cKDTree
from typing import TYPE_CHECKING, Any, cast, Dict, Iterator, List, Optional, Tuple, Union
import uncertainties
from uncertainties import unumpy
from mantid.simpleapi import mtd, CreateMDWorkspace, BinMD
from mantid.api import IMDHistoWorkspace

from pyrs.core.peak_profile_utility import EFFECTIVE_PEAK_PARAMETERS
from pyrs.core.workspaces import HidraWorkspace
from pyrs.dataobjects.sample_logs import PointList, aggregate_point_lists
from pyrs.peaks import PeakCollection, PeakCollectionLite  # type: ignore
from pyrs.projectfile import HidraProjectFile, HidraProjectFileMode  # type: ignore
from .constants import DEFAULT_POINT_RESOLUTION, NOT_MEASURED_NUMPY

# two points in real space separated by less than this amount (in mili meters) are considered the same point
SCALAR_FIELD_NAMES = ('lattice', 'strain', 'stress')  # standard names for most used fields
POINT_MISSING_INDEX = -1  # indicates one single-scan index is not present in one of the overlapping clusters
SCAN_MISSING_INDEX = -1  # indicates one scan is not present in the current strain


class ScalarFieldSample:
    r"""
    Evaluation of a scalar field on a discrete set of points in real space

    Examples of fields are lattice constants for a particular family of planes, or the strain along a particular
    direction

    Parameters
    ----------
    name: str
        Name of the field. Standard field names are defined in SCALAR_FIELD_NAMES
    values: list
        List of real values corresponding to the evaluation of the scalar field at the sample points
    errors: list
         List of real values corresponding to the undeterminacies in the evaluation of the scalar field at the sample
         points
    x: list
        List of coordinates along some X-axis for the set of sample points.
    y: list
        List of coordinates along some Y-axis for the set of sample points.
    z: list
        List of coordinates along some Z-axis for the set of sample points.
    """

    def __init__(self, name: str,
                 values: Union[List[float], np.ndarray], errors: Union[List[float], np.ndarray],
<<<<<<< HEAD
                 x: Union[List[float], np.ndarray], y: Union[List[float],
                 np.ndarray], z: Union[List[float], np.ndarray]) -> None:
=======
                 x: Union[List[float], np.ndarray], y: Union[List[float], np.ndarray],
                 z: Union[List[float], np.ndarray]) -> None:
>>>>>>> cb7bd3e0
        all_lengths = [len(values), len(errors), len(x), len(y), len(z)]
        assert len(set(all_lengths)) == 1, 'input lists must all have the same lengths'
        self._sample = unumpy.uarray(values, errors)
        self._point_list = PointList([x, y, z])
        self._name = name

    def __len__(self) -> int:
        return len(self.values)

    def __add__(self, other_field: 'ScalarFieldSample') -> 'ScalarFieldSample':
        r"""
        Fuse the current strain with another strain using the default resolution distance and overlap criterion

        resolution = ~pyrs.dataobjects.constants.DEFAULT_POINT_RESOLUTION
        criterion = 'min_error'

        Parameters
        ----------
        other_strain:  ~pyrs.dataobjects.fields.ScalarFieldSample
            Right-hand side of operation addition

        Returns
        -------
        ~pyrs.dataobjects.fields.ScalarFieldSample
        """
        return self.fuse_with(other_field)

    def __mul__(self, other: 'ScalarFieldSample') -> List['ScalarFieldSample']:
        r"""
        Stack this field with another field, or with a list of field

        Stacking two fields
            field1_stacked, field2_stacked = field1 * field2
        Stacking three fields proceeds by first stacking the two leftmost fields:
           field1 * field2 * field3 --> [field1_stacked, field2_stacked] * field3
        which is why we need to implement '*' between a list and field object

        Parameters
        ----------
        other: ~pyrs.dataobjects.fields.ScalarFieldSample, list
            If a list, each item is a ~pyrs.dataobjects.fields.ScalarFieldSample object

        Returns
        -------
        list
            list of stacked ~pyrs.dataobjects.fields.ScalarFieldSample objects.
        """
        stack_kwargs = dict(resolution=DEFAULT_POINT_RESOLUTION, stack_mode='union')
        if isinstance(other, ScalarFieldSample):
            return stack_scalar_field_samples(self, other, **stack_kwargs)  # type: ignore
        elif isinstance(other, (list, tuple)):
            for field in other:
                if isinstance(field, ScalarFieldSample) is False:
                    raise TypeError(f'{field} is not a {str(self.__class__)} object')
            return stack_scalar_field_samples(self, *other, **stack_kwargs)

    def __rmul__(self, other: 'ScalarFieldSample') -> List['ScalarFieldSample']:
        r"""
        Stack a list of fields along with this field.

        Example: [field1, field2] * field3 --> field1_stacked, field3_stacked, field3_stacked

        Parameters
        ----------
        other: list
            Each item is a ~pyrs.dataobjects.fields.ScalarFieldSample object.

        Return
        ------
        list
            List of stacked strains. Each item is a ~pyrs.dataobjects.fields.ScalarFieldSample object.
        """
        stack_kwargs = dict(resolution=DEFAULT_POINT_RESOLUTION, stack_mode='complete')
        if isinstance(other, (list, tuple)):
            for strain in other:
                if isinstance(strain, ScalarFieldSample) is False:
                    raise TypeError(f'{strain} is not a {str(self.__class__)} object')
            return stack_scalar_field_samples(*other, self, **stack_kwargs)
        else:
            error_message = f'Unable to multiply objects of type {str(other.__class__)} and ScalarFieldSample'
            raise NotImplementedError(error_message)

    @property
    def name(self) -> str:
        r"""The identifying name of the scalar field"""
        return self._name

    @property
    def values(self) -> np.ndarray:
        return unumpy.nominal_values(self.sample)

    @property
    def errors(self) -> np.ndarray:
        return unumpy.std_devs(self.sample)

    @property
    def sample(self) -> unumpy.uarray:
        r"""
        Uncertainties arrays containing both values and errors.

        Returns
        -------
        ~unumpy.array
        """
        return self._sample

    @sample.setter
    def sample(self, value: np.ndarray) -> None:
        isinstance(value[0], uncertainties.core.Variable)
        assert len(value) == len(self._sample)
        self._sample = value

    @property
    def point_list(self) -> PointList:
        return self._point_list

    @property
    def coordinates(self) -> np.ndarray:
        return self._point_list.coordinates

    @property
    def x(self) -> List[float]:
        return self._point_list.vx

    @property
    def y(self) -> List[float]:
        return self._point_list.vy

    @property
    def z(self) -> List[float]:
        return self._point_list.vz

    @property
    def isfinite(self) -> 'ScalarFieldSample':
        r"""
        Filter out scalar field values with non-finite values, such as :math:`nan`.

        Returns
        -------
        ~pyrs.dataobjects.fields.ScalarFieldSample
        """
        indexes_finite = np.where(np.isfinite(self.values))[0]
<<<<<<< HEAD
        return self.extract(indexes_finite)  #type: ignore
=======
        return self.extract(indexes_finite) # type: ignore
>>>>>>> cb7bd3e0

    def sort(self):
        r"""In-place reordering of the list of points (along with their associated values
         and errors) by increasing z, then by increasing y, and finally by increasing x"""
        permutation = self.point_list.argsort()
        self._point_list.sort()  # in-place sort
        self._sample = self._sample[permutation]

    def interpolated_sample(self, method: str = 'linear', fill_value: float = float('nan'), keep_nan: bool = True,
                            resolution: float = DEFAULT_POINT_RESOLUTION,
                            criterion: str = 'min_error') -> 'ScalarFieldSample':
        r"""
        Interpolate the scalar field sample of a regular grid given by the extents of the sample points.

        If the original points are already a regular grid. Thus, there's no need to interpolate and the original
        sample is returned, after we filter out duplicated points.

        Interpolation for linear scans is done along the scan direction, and interpolation for surface scans
        is done on the 2D surface.

        :math:`nan` values are disregarded when doing the interpolation, but they can be incorporated into
        the interpolated values by finding the point in the regular grid lying closest to a sample point
        containing a :math:`nan` value.

        When the scalar field contains two sample points within `resolution` distance, only one can
        be chosen as data point for the interpolation.

        Parameters
        ----------
        method: str
            Method of interpolation. Allowed values are 'nearest' and 'linear'
        fill_value: float
            Value used to fill in for requested points outside the input points.
        keep_nan: bool
            Incorporate :math:`nan` found in the sample points into the interpolated field sample.
        resolution: float
            Two points are considered the same if they are separated by a distance smaller than this quantity.
        criterion: str
            Criterion by which to resolve which sample points out of two (or more) ends up being selected,
            while the rest of the sample points are discarded is discarded. Possible values are:
            'min_error': the sample with the minimal uncertainty is selected.

        Returns
        -------
        ~pyrs.dataobjects.fields.ScalarFieldSample
        """
        # Corner case: the points fill a regular grid. Thus, there's no need to interpolate.
        if self.point_list.is_a_grid(resolution=resolution):
            return self.coalesce(resolution=resolution, criterion=criterion)  # get rid of duplicate points
        field_finite = self.isfinite  # We need to remove non-finite values prior to interpolation
        field_finite = field_finite.coalesce(resolution=resolution, criterion=criterion)  # for neighbor sample points
        # Regular grid using the `extents` of the sample points but reduced in dimension for linear or surface scans
        # Reduction dimension is required for griddata() to work `method == 'linear'`.
        irreducible = False if method == 'nearest' else True
        grid_irreducible = self.point_list.mgrid(resolution=resolution, irreducible=irreducible)
        coordinates_irreducible = field_finite.point_list.coordinates_irreducible(resolution=resolution)
        # Corner case: if scalar field sample `self` has `nan` values at the extrema of its extents,
        # then removing these non-finite values will result in scalar field sample `field_finite`
        # having `extents` smaller than those of`self`. Later when interpolating, some of the grid
        # points (determined using `extents` of `self`) will fall outside the `extents` of `field_finite`
        # and their values will have to be filled with the `fill_value` being passed on to function `griddata`.
        values = griddata(coordinates_irreducible, field_finite.values, tuple(grid_irreducible),
                          method=method, fill_value=fill_value).ravel()
        coordinates = self.point_list.grid_point_list(resolution=resolution).coordinates  # coords spanned by the grid
        if keep_nan is True:
            # For each sample point of `self` that has a `nan` field value, find the closest grid point and assign
            # a `nan` value to this point
            point_indexes_with_nan = np.where(np.isnan(self.values))[0]  # points of `self` with field values of `nan`
            if len(point_indexes_with_nan) > 0:
                coordinates_with_nan = self.coordinates[point_indexes_with_nan]
                _, grid_indexes = cKDTree(coordinates).query(coordinates_with_nan, k=1)
                values[grid_indexes] = float('nan')
        errors = griddata(coordinates_irreducible, field_finite.errors, tuple(grid_irreducible),
                          method=method, fill_value=fill_value).ravel()
        return ScalarFieldSample(self.name, values, errors, *list(coordinates.T))

    def extract(self, target_indexes: List[int]) -> 'ScalarFieldSample':
        r"""
        Create a scalar field sample with a subset of the sampled points.

        Parameters
        ----------
        target_indexes: list
            List of sample point indexes to extract field values from.

        Returns
        -------
        ~pyrs.dataobjects.fields.ScalarFieldSample
        """

        subset = {}
        for member in ('values', 'errors', 'x', 'y', 'z'):
            member_value = getattr(self, member)
            subset[member] = [member_value[i] for i in target_indexes]
        return ScalarFieldSample(self.name, subset['values'], subset['errors'],
                                 subset['x'], subset['y'], subset['z'])

    def aggregate(self, other: 'ScalarFieldSample') -> 'ScalarFieldSample':
        r"""
        Bring in another scalar field sample. Overlaps can occur if a sample point is present in both samples.

        Parameters
        ----------
        other: ~pyrs.dataobjects.fields.ScalarFieldSample

        Returns
        -------
        ~pyrs.dataobjects.fields.ScalarFieldSample
        """
        if self._name != other.name:
            raise TypeError('Aggregation not allowed for ScalarFieldSample objects of different names')
        points = self._point_list.aggregate(other.point_list)
        values = np.concatenate((self.values, other.values))
        errors = np.concatenate((self.errors, other.errors))
        return ScalarFieldSample(self.name, values, errors, points.vx, points.vy, points.vz)

    def intersection(self, other: 'ScalarFieldSample',
                     resolution: float = DEFAULT_POINT_RESOLUTION) -> 'ScalarFieldSample':
        r"""
        Find the scalar field sample common to two scalar field samples.

        Two samples are common if their corresponding sample points are apart from each other a distance
        smaller than the resolution distance.

        Parameters
        ----------
        other: ~pyrs.dataobjects.fields.ScalarFieldSample
        resolution: float
            Two points are considered the same if they are separated by a distance smaller than this quantity

        Returns
        -------
        ~pyrs.dataobjects.fields.ScalarFieldSample
        """
        # find the intersection of the aggregated point list
        target_indexes = self.point_list.intersection_aggregated_indexes(other.point_list, resolution=resolution)
        # extract those samples corresponding to the intersection of the aggregated point list
        return self.aggregate(other).extract(target_indexes)

    def coalesce(self, resolution: float = DEFAULT_POINT_RESOLUTION,
                 criterion: str = 'min_error') -> 'ScalarFieldSample':
        r"""
        Merge sampled points separated by less than certain distance into one.

        Parameters
        ----------
        resolution: float
            Two points are considered the same if they are separated by a distance smaller than this quantity
        criterion: str
            Criterion by which to resolve which sample points out of two (or more) ends up being selected,
            while the rest of the sample points are discarded is discarded. Possible values are:
            'min_error': the sample with the minimal uncertainty is selected.
        Returns
        -------
        ~pyrs.dataobjects.fields.ScalarFieldSample
        """
        def min_error(indexes: List[int]) -> List[int]:
            r"""Find index of sample point with minimum error of the scalar field"""
            error_values = np.array(self.errors)[indexes]
            error_min_index = np.nanargmin(error_values)  # ignore 'nan' values
<<<<<<< HEAD
            return indexes[error_min_index]  #type: ignore
=======
            return [indexes[error_min_index]] # type: ignore

>>>>>>> cb7bd3e0
        criterion_functions = {'min_error': min_error}
        assert criterion in criterion_functions, f'The criterion must be one of {criterion_functions.keys()}'

        # cluster sample points by their mutual distance. Points within a cluster are closer than `resolution`
        clusters = self.point_list.cluster(resolution=resolution)

        # find the indexes of the aggregated point list that we want to keep, and discard the rest
        target_indexes = list()
        # Iterate over the cluster, selecting only one index (one sample point) from each cluster
        # the clusters are sorted by size
        for cluster_index, point_indexes in enumerate(clusters):
            if len(point_indexes) == 1:
                break  # remaining clusters have all only one index, thus the selection process is irrelevant
            target_indexes.append(criterion_functions[criterion](point_indexes))
        # append point indexes from all clusters having only one member
        if 1 + cluster_index < len(clusters):  # the previous for-loop did not exhaust all the clusters
            target_indexes.extend([point_indexes[0] for point_indexes in clusters[cluster_index:]])

        # create a ScalarFieldSample with the sample points corresponding to the target indexes
        return self.extract(sorted(target_indexes))  # type: ignore

    def fuse_with(self, other: 'ScalarFieldSample',
                  resolution: float = DEFAULT_POINT_RESOLUTION, criterion: str = 'min_error') -> 'ScalarFieldSample':
        r"""
        Bring in another scalar field sample and resolve the overlaps according to a selection criterum.

        Two samples are common if their corresponding sample points are apart from each other a distance
        smaller than the resolution distance.

        Parameters
        ----------
        other: ~pyrs.dataobjects.fields.ScalarFieldSample
        resolution: float
            Two points are considered the same if they are separated by a distance smaller than this quantity.
        criterion: str
            Criterion by which to resolve which sample points out of two (or more) ends up being selected,
            while the rest of the sample points are discarded is discarded. Possible values are:
            'min_error': the sample with the minimal uncertainty is selected.
        Returns
        -------
        ~pyrs.dataobjects.fields.ScalarFieldSample
        """
        aggregate_sample = self.aggregate(other)  # combine both scalar field samples
        return aggregate_sample.coalesce(resolution=resolution, criterion=criterion)

    def to_md_histo_workspace(self, name: str = '',
                              interpolate: bool = True,
                              method: str = 'linear', fill_value: float = float('nan'), keep_nan: bool = True,
                              resolution: float = DEFAULT_POINT_RESOLUTION, criterion: str = 'min_error'
                              ) -> IMDHistoWorkspace:
        r"""
        Save the scalar field into a MDHistoWorkspace. Interpolation of the sample points is carried out
        by default.

        Parameters `method`, `fill_value`, `keep_nan`, `resolution` , and `criterion` are  used only if
        `interpolate` is `True`.

        Saved units for the sample points are in milimeters

        Parameters
        ----------
        name: str
            Name of the output workspace.
        interpolate: bool
            Interpolate the scalar field sample of a regular 3D grid given by the extents of the sample points.
        method: str
            Method of interpolation. Allowed values are 'nearest' and 'linear'
        fill_value: float
            Value used to fill in for requested points outside the input points.
        keep_nan: bool
            Incorporate :math:`nan` found in the sample points into the interpolated field sample.
        resolution: float
            Two points are considered the same if they are separated by a distance smaller than this quantity.
        criterion: str
            Criterion by which to resolve which sample points out of two (or more) ends up being selected,
            while the rest of the sample points are discarded is discarded. Possible values are:
            'min_error': the sample with the minimal uncertainty is selected.
        Returns
        -------
        MDHistoWorkspace
        """

        # use ScalarFieldSample name is one isn't defined
        if not name:
            name = self.name
        if interpolate is True:
            sample = self.interpolated_sample(method=method, fill_value=fill_value, keep_nan=keep_nan,
                                              resolution=resolution, criterion=criterion)
        else:
            sample = self

        sample.sort()  # reorder points by increasing z, then increasing y, then increasing x

        extents = sample.point_list.extents(resolution=resolution)  # triad of DirectionExtents objects
        for extent in extents:
            assert extent[0] <= extent[1], f'min value of {extent} is greater than max value'
        # Units of sample points in PointList are 'mm', which we keep when exporting
        extents_str = ','.join([extent.to_createmd(input_units='mm', output_units='mm') for extent in extents])
        # create an empty event workspace of the correct dimensions
        axis_labels = ('x', 'y', 'z')
        CreateMDWorkspace(OutputWorkspace='__tmp', Dimensions=3, Extents=extents_str,
                          Names=','.join(axis_labels), Units='mm,mm,mm', EnableLogging=False)
        # set the bins for the workspace correctly
        aligned_dimensions = list()
        for label, extent in zip(axis_labels, extents):  # type: ignore
            extent_str = extent.to_binmd(input_units='mm', output_units='mm')
            aligned_dimensions.append(f'{label},{extent_str}')
        aligned_kwargs = {f'AlignedDim{i}': aligned_dimensions[i] for i in range(len(aligned_dimensions))}
        BinMD(InputWorkspace='__tmp', OutputWorkspace=name, EnableLogging=False, **aligned_kwargs)

        # remove original workspace, so sliceviewer doesn't try to use it
        mtd.remove('__tmp')

        # get a handle to the workspace
        wksp = mtd[name]
        # set the signal and errors
        dims = [extent.number_of_bins for extent in extents]
        wksp.setSignalArray(sample.values.reshape(dims))
        wksp.setErrorSquaredArray(np.square(sample.errors.reshape(dims)))

        return wksp

    def to_csv(self, file: str) -> None:
        raise NotImplementedError('This functionality has yet to be implemented')

    def export(self, *args: Any, form: str = 'MDHistoWokspace', **kwargs: Any) -> Any:
        r"""
        Export the scalar field to a particular format. Each format has additional arguments

        Allowed formats, along with additional arguments and return object:
        - 'MDHistoWorkspace' calls function `to_md_histo_workspace`
            name: str, name of the workspace
            interpolate (`True`): bool, interpolate values to a regular coordinate grid
            method: ('linear'): str, method of interpolation. Allowed values are 'nearest' and 'linear'
            fill_value: (float('nan'): float, value used to fill in for requested points outside the input points.
            keep_nan (`True`): bool, transfer `nan` values to the interpolated sample
            Returns: MDHistoWorkspace, handle to the workspace
        - 'CSV' calls function `to_csv`
            file: str, name of the output file
            Returns: str, the file as a string

        Parameters
        ----------
        form: str
        """
        exporters = dict(MDHistoWorkspace=self.to_md_histo_workspace,
                         CSV=self.to_csv)
        exporters_arguments = dict(MDHistoWorkspace=('name',), CSV=('file',))
        # Call the exporter
        exporter_arguments = {arg: kwargs[arg] for arg in exporters_arguments[form]}
        return exporters[form](*args, **exporter_arguments)  # type: ignore

    def extend_to_point_list(self, point_list_extended: PointList,
                             padding_value: float=float('nan'), padding_error: float=0.0,
                             resolution: float = DEFAULT_POINT_RESOLUTION) -> 'ScalarFieldSample':
        r"""
        Lay down the values and errors of this scalar field sample onto another point list that
        encompass the point list of this scalar field sample.

        Parameters
        ----------
        point_list_extended: ~pyrs.dataobjects.sample_logs.PointList
            A point list encompassing the point list of this scalar field sample
        padding_value: float
            Fill the additional sample points with this quantity for the field value
        padding_error: float
            Fill the additional sample points with this quantity for the field error
        resolution: float
            Two points are considered the same if they are separated by a distance smaller than this quantity

        Returns
        -------
        ~pyrs.dataobjects.fields.ScalarFieldSample
        """
        # Check the extended point list  the extended one
        try:
            assert self.point_list.is_contained_in(point_list_extended, resolution=resolution)
        except AssertionError:
            raise ValueError('The point list is not contained in the extended point list')

        # Don't do a thing if the extended point list is the same as the current point list
        if self.point_list == point_list_extended:
            return self

        # combine all points into a single long list with the first points having the lower indices
        all_points = aggregate_point_lists(point_list_extended, self.point_list)

        # cluster all points and sort clusters according to the first index in each cluster
        clusters = all_points.cluster(resolution=resolution)
        clusters_sorted = sorted(clusters, key=lambda cluster: cluster[0])

        # values and errors of the field extended to `point_list_extended`
        values = np.full(len(clusters), padding_value, dtype=float)
        errors = np.full(len(clusters), padding_error, dtype=float)

        # `all_points` indexes above `offset` are associated with sample points of `self`
        offset = len(point_list_extended)
        for cluster_index, cluster in enumerate(clusters_sorted):
            for index_aggregate in cluster:
                point_list_index = index_aggregate - offset
                if point_list_index >= 0:
                    values[cluster_index] = self.values[point_list_index]
                    errors[cluster_index] = self.errors[point_list_index]

        return ScalarFieldSample(self.name, values, errors,
                                 point_list_extended.vx, point_list_extended.vy, point_list_extended.vz)


class _StrainField:

    ChosenSamplePoints = namedtuple('ChosenSamplePoints', ['scan_indexes', 'point_indexes'])
    r"""
    Data structure relating sample points from single scans to sample points of a multi scan

    Examples
    chosen = ChosenSamplePoints([0, 0, 1], [3, 4, 0]) indicates that:
    - the multi scan is made up of three sample points
    - the first sample point in the multi scan is associated to sample point with
      index 3 of `StrainFieldSingle` object with index 0
    - the second sample point in the multi scan is associated to sample point with
      index 4 of `StrainFieldSingle` object with index 0
    - the third and last sample point in the multi scan is associated to sample point with
      index 0 of `StrainFieldSingle` object with index 1

    Parameters
    ----------
    scan_indexes: np.ndarray
        each index identifies one of the StrainFieldSingle instances making up the multi scan
    point_indexes: np.ndarray
        each index identifies one of the sample points in one of the single scans that make up
        the multi scan
    """

    @classmethod
    def stack_strains(cls, *strains: '_StrainField',
                      stack_mode: str = 'union',
                      resolution: float = DEFAULT_POINT_RESOLUTION) -> List['StrainField']:
        r"""
        Stack a list of strain fields taken at different directions on a list of common points.

        The list of common points is obtained by combining the list of points from each strain field.

        Examples
        --------
        Consider combining three multi-scan strains s0, s1, and s2. Strain s0 is made up of single-scan strains
        s00 and s01 that overlap in some region (the XX in the diagram below). Strain s1 results from the
        combination of three single-scan strains s10, s11, and s12. Strains s0 and s1 overlap
        considerably. Finally, strain s2 is made up of one single scan

          Stacking s0, s1, and s2
        -----------------------
        |     s00    XX  s01  |
        -----------------------
        |          s0         |
        ------------------------------------
            |             s1               |
            --------------------------------
            | s10 |     s11    XXXXX  s12  |
            -------------------------------------
                     |            s2            |
                     ----------------------------

        Below we plot the stacked strains s0* and s1*. The value '-1' indicates sample points of s0* that
        are not points of s00 or s01 (similarly for s1*)

        The stacked strains s0*, s1*, and s2*. The -1 indicate sample points from the stacked sample point
        that are missing in the indivudual stacked strains
        ---------------------------------------
        |             s0*     -1,.......   -1 |
        ---------------------------------------
        | -1          s1*                  -1 |
        ---------------------------------------
        | -1,....-1   s2*                     |
        ---------------------------------------

        Parameters
        ----------
        strains: list
            List of input strain fields.
        stack_mode: str
            A mode to stack the scalar fields. Valid values are 'union' and 'intersection'. However,
            'intersection' is not currently implemented
        resolution: float
            Two points are considered the same if they are separated by a distance smaller than this quantity

        Raises
        ------
        ValueError
            an invalid stack mode string is passed as argument to `stack_mode`
        NotImplementedError
            'intersection' or 'common' is passed as argument to `stack_mode`
        RuntimeError
            At least one of the strains has overlapping sample points

        Returns
        -------
        list
            list of ~pyrs.dataobjects.StrainField instances
        """
        valid_stack_modes = ('union', 'intersection', 'complete', 'common')
        if stack_mode not in valid_stack_modes:
            raise ValueError(f'{stack_mode} is not a valid stack mode. Valid modes are {valid_stack_modes}')

        # Validate all strains are strain fields objects
        for strain in strains:
            try:
                assert isinstance(strain, _StrainField)
            except AssertionError:
                raise TypeError(f'{strain} is not a _StrainField object')

        # Promote the strains from StrainFieldSingle to StrainField, if needed. It will endorse the
        # new strains with a `self._winners` attribute
        strains_unstacked = list()
        for strain in strains:
            strain_unstacked = StrainField(strain_single=strain) if isinstance(strain, StrainFieldSingle) else strain
            strains_unstacked.append(strain_unstacked)

        # Trivial case when the point lists of the individual strains are all the same
        equal_pairs = list()
        for i in range(len(strains_unstacked) - 1):
            equal_pairs.append(strains_unstacked[i].point_list == strains_unstacked[i + 1].point_list)
        if np.all(equal_pairs):
            return strains_unstacked  # type: ignore

        if stack_mode in ('intersection', 'common'):
            raise NotImplementedError(f'mode "{stack_mode}"is not currently supported')

        # The mode is 'union' or 'complete'

        # combine all points into a single long list with the first points having the lower indices
        all_points = aggregate_point_lists(*[strain.point_list for strain in strains_unstacked])

        # cluster all points and sort clusters according to the first index in each cluster
        clusters = all_points.cluster(resolution=resolution)
        clusters_sorted = sorted(clusters, key=lambda cluster: cluster[0])

        # New winners lists. Initialize with missing scans and points
        # There are as many clusters and points in the stacked point list
        scan_indexes = np.full(len(clusters), SCAN_MISSING_INDEX, dtype=int)
        point_indexes = np.full(len(clusters), POINT_MISSING_INDEX, dtype=int)

        # We have a pair of winner scan_indexes and point_indexes for every strain to be stacked
        strains_count = len(strains_unstacked)
        winners = [[deepcopy(scan_indexes), deepcopy(point_indexes)] for _ in range(strains_count)]

        # Construct array strain_lengths_cumsum, which will tell us the strain associated to a particular
        # sample point from the agregated point lists `all_points`
        # Example:
        #   Three strains with corresponding lengths 4, 5, and 3. Then `all_points` has 4+5+3=12 sample points
        #   Array `strain_lengths_cumsum` is [0, 4, 9].
        #   For aggregate index 10, we have np.where(strain_lengths_cumsum <= 10)[0][-1] == 2, meaning this
        #   sample point corresponds to a point in the last strain (the first strain has index 0)
<<<<<<< HEAD
        strain_lengths = [len(strain) for strain in strains_unstacked]  #type: ignore
        strain_lengths_cumsum = np.concatenate(([0], + np.cumsum(strain_lengths)[:-1]))  #type: ignore
=======
        strain_lengths = [len(strain) for strain in strains_unstacked]
        strain_lengths_cumsum = np.concatenate(([0], + np.cumsum(strain_lengths)[:-1])) # type: ignore
>>>>>>> cb7bd3e0

        # Fill the winner scan indexes and point indexes of the future stacked strains with info
        # from the winner scan indexes and point indexes of the unstacked strains
        for cluster_index, cluster in enumerate(clusters_sorted):
            if len(cluster) > strains_count:
                raise RuntimeError('At lest one of the strains has overlapping sample points')
            # Also make sure that a cluster can only have one and only point from each strain
            multiplicities = [0] * strains_count
            for index_aggregate in cluster:
                # Find which unstacked strain this aggregate sample point corresponds to
                strains_unstacked_index = np.where(strain_lengths_cumsum <= index_aggregate)[0][-1]
                strain_unstacked = strains_unstacked[strains_unstacked_index]
                # Make sure that a cluster can only have one and only point from each strain
                multiplicities[strains_unstacked_index] += 1
                if max(multiplicities) == 2:
                    raise RuntimeError(f'Strain number {1 + multiplicities.index(2)} has overlapping points')
                # Fetch the winner scan_indexes and point_indexes for the stacked version of this unstacked strain
                scan_indexes, point_indexes = winners[strains_unstacked_index][0], winners[strains_unstacked_index][1]
                # Find the point index of the point list for object `strain`
                point_index = index_aggregate - strain_lengths_cumsum[strains_unstacked_index]
                # Update the winners of the future stacked strain, with info from the winners of the unstacked strain
                scan_indexes[cluster_index] = strain_unstacked._winners.scan_indexes[point_index]  # type: ignore
                point_indexes[cluster_index] = strain_unstacked._winners.point_indexes[point_index]  # type: ignore

        # Pick the coordinates of the sample points as the average of the coordinates for each cluster
        # Some of the lines are repeated from the previous loop, but I rather separate out the winners
        # and coordinate tasks, for clarity
        coordinates_all_strains = [strain.point_list.coordinates for strain in strains_unstacked]
        xyzs = list()  # will hold the coordinates of the stacked point list
        for cluster_index, cluster in enumerate(clusters_sorted):
            xyz = np.zeros(3)  # aggregate the coordinates of each point in this cluster
            for index_aggregate in cluster:
                strains_unstacked_index = np.where(strain_lengths_cumsum <= index_aggregate)[0][-1]
                coordinates = coordinates_all_strains[strains_unstacked_index]
                point_index = index_aggregate - strain_lengths_cumsum[strains_unstacked_index]
                xyz += coordinates[point_index]
            xyzs.append(xyz / len(cluster))  # geometrical center of the points in this cluster
<<<<<<< HEAD
        xyzs = np.array(xyzs).T  #type: ignore # shape = (3, number of points)
=======
        xyzs = np.array(xyzs).T  # type: ignore # shape = (3, number of points)
>>>>>>> cb7bd3e0
        point_list_stacked = PointList(xyzs)

        # Assemble the stacked strains
        strains_stacked = list()
        for strains_unstacked_index, strain_unstacked in enumerate(strains_unstacked):
            strain_stacked = StrainField()
            strain_stacked._point_list = point_list_stacked
            strain_stacked._strains = strain_unstacked._strains  # type: ignore
            scan_indexes, point_indexes = winners[strains_unstacked_index][0], winners[strains_unstacked_index][1]
            strain_stacked._winners = cls.ChosenSamplePoints(scan_indexes, point_indexes)
            strains_stacked.append(strain_stacked)

        return strains_stacked

    r"""Base class for common implementation details of StrainFields"""
    def __init__(self):
        pass  # this stores nothing

    def __len__(self):
        if self.point_list:
            return len(self.point_list)
        else:
            return 0

    def __eq__(self, other) -> bool:
        r"""
        Assert if two strains are the same by comparing their list of scan-strains

        Parameters
        ----------
        other_strain: ~pyrs.dataobjects.fields._StrainField

        Returns
        -------
        bool
        """
        try:
            return set([id(s) for s in self.strains]) == set([id(s) for s in other.strains])
        except AttributeError:
            return False

    @property
    def field(self):
        raise NotImplementedError()

    @property
    def values(self) -> np.ndarray:
        r"""
        Strain values via invocation of the sample scalar field
        """
        return self.field.values

    @property
    def errors(self) -> np.ndarray:
        r"""
        Strain errors via invocation of the sample scalar field
        """
        return self.field.errors

    @property
    def sample(self) -> unumpy.uarray:
        r"""
        Uncertainties arrays containing both values and errors.

        Returns
        -------
        unumpy.uarray
        """
        return self.field.sample

    @property
    def point_list(self):
        raise NotImplementedError()

    @property
    def peak_collections(self):
        raise NotImplementedError()

    @property
    def strains(self) -> List['StrainFieldSingle']:
        raise NotImplementedError()

    @property
    def coordinates(self) -> np.ndarray:
        return self.point_list.coordinates

    @property
    def x(self):
        return self.point_list.vx

    @property
    def y(self):
        return self.point_list.vy

    @property
    def z(self):
        return self.point_list.vz

    def set_d_reference(self, values: Union[Tuple[float, float], ScalarFieldSample]) -> None:
        raise NotImplementedError()

    def get_d_reference(self) -> ScalarFieldSample:
        raise NotImplementedError()

    def _validate_peak_param_name(self, name: str) -> None:
        '''Raises a ValueError if the name is not allowed'''
        if name not in EFFECTIVE_PEAK_PARAMETERS:
            raise ValueError(f'Peak parameter {name} not in {EFFECTIVE_PEAK_PARAMETERS}')

    def get_effective_peak_parameter(self, name: str) -> ScalarFieldSample:
        raise NotImplementedError()

    def to_md_histo_workspace(self, name: str = '',
                              interpolate: bool = True,
                              method: str = 'linear', fill_value: float = float('nan'), keep_nan: bool = True,
                              resolution: float = DEFAULT_POINT_RESOLUTION,
                              criterion: str = 'min_error'
                              ) -> IMDHistoWorkspace:
        r"""
        Save the strain field into a MDHistoWorkspace. Interpolation of the sample points is carried out
        by default.

        Parameters `method`, `fill_value`, `keep_nan`, `resolution` , and `criterion` are  used only if
        `interpolate` is `True`.

        Saved units for the sample points are in milimeters

        Parameters
        ----------
        name: str
            Name of the output workspace.
        interpolate: bool
            Interpolate the scalar field sample of a regular 3D grid given by the extents of the sample points.
        method: str
            Method of interpolation. Allowed values are 'nearest' and 'linear'
        fill_value: float
            Value used to fill in for requested points outside the input points.
        keep_nan: bool
            Incorporate :math:`nan` found in the sample points into the interpolated field sample.
        resolution: float
            Two points are considered the same if they are separated by a distance smaller than this quantity.
        criterion: str
            Criterion by which to resolve which sample points out of two (or more) ends up being selected,
            while the rest of the sample points are discarded is discarded. Possible values are:
            'min_error': the sample with the minimal uncertainty is selected.
        Returns
        -------
        IMDHistoWorkspace
        """
        export_kwags = dict(interpolate=interpolate, method=method, fill_value=fill_value,
                            keep_nan=keep_nan, resolution=resolution, criterion=criterion)
        return self.field.to_md_histo_workspace(name, **export_kwags)  # type: ignore

    def fuse_with(self, other_strain: '_StrainField',
                  resolution: float = DEFAULT_POINT_RESOLUTION, criterion: str = 'min_error') -> '_StrainField':
        r"""
        Fuse the current strain scan with another scan taken along the same direction.

        Resolve any occurring overlaps between the scans according to a selection criterion.

        Parameters
        ----------
        other_strain:  ~pyrs.dataobjects.fields._StrainField
        resolution: float
            Two points are considered the same if they are separated by a distance smaller than this quantity
        criterion: str
            Criterion by which to resolve which sample points out of two (or more) ends up being selected,
            while the rest of the sample points are discarded is discarded. Possible values are:
            'min_error': the sample with the minimal uncertainty is selected.

        Returns
        -------
        ~pyrs.dataobjects.fields.StrainField
        """
        # Corner case: attempt to fuse with itself
        if self == other_strain:
            return self

        # collect the individual strains from the two (possibly) composite strains
        # remove possible duplicates by casting the ID of the strains as dictionary keys (order is preserved)
        single_scan_strains: List['StrainFieldSingle'] = []
        if isinstance(self, StrainFieldSingle):
            single_scan_strains.append(self)  # this is an individual strain
        else:
            # get individual strains
            single_scan_strains.extend(self.strains)

        if isinstance(other_strain, StrainFieldSingle):
            if other_strain not in single_scan_strains:
                single_scan_strains.append(other_strain)  # this is an individual strain
        else:  # the other option is that it is a StrainField
            for test_strain in other_strain.strains:  # type: ignore
                if test_strain not in single_scan_strains:
                    single_scan_strains.append(test_strain)  # this is an individual strain

        multi_scan_strain: StrainField = StrainField()  # object to be returned
        multi_scan_strain._strains = single_scan_strains  # copy over everything

        point_lists = [strain.point_list for strain in single_scan_strains]
        # variable `map_points` is a list specifying the sample points
        multi_scan_strain._point_list, map_points = point_lists[0].calculate_pointlist_map(point_lists[1:], resolution)

        # Identify which sample points from the single scans are chosen to represent
        # each sample point of the multi scan
        single_scan_winner_indexes = []
        single_scan_pointlist_winner_indexes = []
        single_scan_strains_count = len(single_scan_strains)
        if criterion == 'min_error':
            # collect the criterion values from all StrainFieldSingle objects
            strain_errors = [strain.errors for strain in single_scan_strains]

            def get_cost(single_scan_strain_errors, index):
                return np.inf if index == POINT_MISSING_INDEX else single_scan_strain_errors[index]

            # loop over each sample point of the multi-scan strain
            for point_list_index in range(len(multi_scan_strain)):
                # in principle, each single scan contributes with a cost for this sample point
                costs = np.zeros(single_scan_strains_count)
                # loop over all single-scan strains, finding the associated cost
                for single_scan_index, single_scan_errors in enumerate(strain_errors):
                    # find the sample point index in the single scan, associated to the sample point
                    single_scan_point_list_index = map_points[point_list_index][single_scan_index]
                    costs[single_scan_index] = get_cost(single_scan_errors, single_scan_point_list_index)
                assert np.all(costs >= 0.0)  # costs are either infinite or positive
                single_scan_winner_index = np.argmin(costs)  # find the single scan with the smallest cost
                single_scan_winner_indexes.append(single_scan_winner_index)
                single_scan_pointlist_winner_indexes.append(map_points[point_list_index][single_scan_winner_index])

            # convert the winners to arrays
            scan_indexes = np.asarray(single_scan_winner_indexes, dtype=int)
            point_indexes = np.asarray(single_scan_pointlist_winner_indexes, dtype=int)
            multi_scan_strain._winners = _StrainField.ChosenSamplePoints(scan_indexes, point_indexes)
        else:
            raise ValueError(f'Unallowed value of criterion="{criterion}"')

        return multi_scan_strain

    def __add__(self, other_strain: '_StrainField') -> '_StrainField':
        r"""
        Fuse the current strain with another strain using the default resolution distance and overlap criterion

        resolution = ~pyrs.dataobjects.constants.DEFAULT_POINT_RESOLUTION
        criterion = 'min_error'

        Parameters
        ----------
        other_strain:  ~pyrs.dataobjects.fields.StrainField
            Right-hand side of operation addition

        Returns
        -------
        ~pyrs.dataobjects.fields.StrainField
        """
        return self.fuse_with(other_strain)

    def __mul__(self, other: '_StrainField') -> Tuple['StrainField', 'StrainField']:
        r"""
        Stack this strain with another strain

        Parameters
        ----------
        other: ~pyrs.dataobjects.fields._StrainField

        Returns
        -------
        list
            list of stacked ~pyrs.dataobjects.fields.StrainField objects.
        """
        stack_kwargs = dict(resolution=DEFAULT_POINT_RESOLUTION, mode='union')
        return self.stack_with(other, **stack_kwargs)  # type: ignore

    def __rmul__(self, other: List['StrainField']) -> List['StrainField']:
        r"""
        Stack a list of strains along with this strain.

        Used as in [strain1, strain2] * strain3, an intermediate step in the operation
        strain1 * strain2 * strain3

        Parameters
        ----------
        other: list
            Each item is a ~pyrs.dataobjects.fields.StrainField object.

        Return
        ------
        list
            List of stacked strains. Each item is a ~pyrs.dataobjects.fields.StrainField object.
        """
        if isinstance(other, (list, tuple)) is False:
            raise NotImplementedError(f'Unable to multiply objects of type {str(other.__class__)} and StrainField')

        for strain in other:
            if not isinstance(strain, _StrainField):
                raise TypeError(f'{strain} is not a StrainField object')

        return self.stack_strains(*other, self, resolution=DEFAULT_POINT_RESOLUTION, stack_mode='union')

    # flake8: noqa: C901
    def stack_with(self, other: '_StrainField',
                     mode: str = 'union',
                     resolution: float = DEFAULT_POINT_RESOLUTION) -> List['StrainField']:
        r"""
        Combine the sample points of two strains scanned at different directions.

        The two strains can be single or multi-scan.

        Examples
        --------
        Consider combining two multi-scan strains s0 and s1. Strain s0 is made up of single-scan strains
        s00 and s01 that overlap in some region (the XX in the diagram below). Strain s1 results from the
        combination of three single-scan strains s10, s11, and s12. Strains s0 and s1 overlap considerably

          Stacking s0 over s1
        -----------------------
        |     s00    XX  s01  |
        -----------------------
        |          s0         |
        ------------------------------------
            |             s1               |
            --------------------------------
            | s10 |     s11    XXXXX  s12  |
            --------------------------------

        Below we plot the stacked strains s0* and s1*. The value '-1' indicates sample points of s0* that
        are not points of s00 or s01 (similarly for s1*)

           The stacked s0 strain, s0*                      The stacked s` strain, s1*
        ------------------------------------         ------------------------------------
        |             s0*     -1,....... -1|         | -1          s1*                  |
        ------------------------------------         ------------------------------------

        Parameters
        ----------
        other: ~pyrs.dataobjects.fields._StrainField
        mode: str
            A mode to stack the scalar fields. Valid values are 'union' and 'intersection'
        resolution: float
            Two points are considered the same if they are separated by a distance smaller than this quantity

        Raises
        ------
        NotImplementedError
            Stacking currently not supported for 'intersection' and 'common'

        Returns
        -------
        list
            A two-item list containing the two stacked strains, each an instace of
            ~pyrs.dataobjects.fields.StrainField
        """
        return self.stack_strains(self, other)


class StrainFieldSingle(_StrainField):
    r"""
    This class holds strain information for a single ``PeakCollection``
    and its associated ``PointList``.

    Parameters
    ----------
    resolution: float
        Two points are considered the same if they are separated by a distance smaller than this quantity
    """
    def __init__(self,
                 filename: str = '',
                 projectfile: Optional[HidraProjectFile] = None,
                 peak_tag: str = '',
                 hidraworkspace: Optional[HidraWorkspace] = None,
                 peak_collection: Optional[PeakCollection] = None,
                 point_list: Optional[PointList] = None,
                 resolution: float = DEFAULT_POINT_RESOLUTION) -> None:
        r"""
        Converts a HidraWorkspace and PeakCollection into a ScalarField
        """
        super().__init__()
        self._peak_collection: Optional[PeakCollection] = None
        # this are made as top level property to follow interface of StrainField
        self._point_list: Optional[PointList] = None
        # cached version of the ScalarFieldSample
        self._scalar_field: Optional[ScalarFieldSample] = None
        # cached version of the ScalarFieldSample for each requested effective peak parameter
        # this only caches the ones that were requested rather than everything by using the
        # name of the porameter as a key
        self._effective_params: Dict[str, ScalarFieldSample] = {}

        # Create a strain field from a single scan, if so requested
        single_scan_kwargs = dict(filename=filename, projectfile=projectfile, peak_tag=peak_tag,  # type: ignore
                                  hidraworkspace=hidraworkspace, peak_collection=peak_collection,  # type: ignore
                                  point_list=point_list)  # type: ignore
        if True in [bool(v) for v in single_scan_kwargs.values()]:  # at least one argument is not empty
            single_scan_kwargs['resolution'] = resolution  # type: ignore
            self._initialize_with_single_scan(**single_scan_kwargs)  # type: ignore

    def _initialize_with_single_scan(self,
                                     filename: str = '',
                                     projectfile: Optional[HidraProjectFile] = None,
                                     peak_tag: str = '',
                                     hidraworkspace: Optional[HidraWorkspace] = None,
                                     peak_collection: Optional[PeakCollection] = None,
                                     point_list: Optional[PointList] = None,
                                     resolution: float = DEFAULT_POINT_RESOLUTION) -> None:
        r"""

        Parameters
        ----------
        filename
        projectfile
        peak_tag
        hidraworkspace
        peak_collection
        point_list
        resolution: float
            Two points are considered the same if they are separated by a distance smaller than this quantity

        Returns
        -------

        """
        # get the workspace and peaks by resolving the supplied inputs
        self._point_list, self._peak_collection = _to_pointlist_and_peaks(filename, peak_tag,
                                                                          projectfile, hidraworkspace,
                                                                          peak_collection,
                                                                          point_list,
                                                                          resolution=resolution)

    @property
    def filenames(self):
        if not self._peak_collection.projectfilename:
            return []
        else:
            return [self._peak_collection.projectfilename]

    @property
    def peak_collections(self):
        return [self._peak_collection]

    @property
    def strains(self) -> List['StrainFieldSingle']:
        return [self]

    @property
    def point_list(self):
        return self._point_list

    def _clear_cache(self) -> None:
        r"""Invalidate any and all cached information"""
        self._scalar_field = None
        self._effective_params = {}

    def _create_scalar_field(self, method: str, name: str, *args, **kwargs):
        r"""
        Parameters
        ----------
        method
            The name of the effective peak parameter to get the value of or the name of
            the PeakCollection method to call
        name
            The name of the output ScalarFieldSample
        args:
            Positional arguments to PeakCollection method
        kwargs:
            Optional arguments to the method of PeakCollection method
        """
        # the data is taken from the `PeakCollection`
        if self._peak_collection is None:
            raise RuntimeError('PeakCollection has not been set')

        # get the data
        if method in EFFECTIVE_PEAK_PARAMETERS:
            peak_param_values, peak_param_errors = self._peak_collection.get_effective_params(*args, **kwargs)
            values = peak_param_values[method]
            errors = peak_param_errors[method]
        else:
            values, errors = getattr(self._peak_collection, f'{method}')(*args, **kwargs)

        # put it all together into a ScalarFieldSample
        full_values = np.full(len(self.point_list), NOT_MEASURED_NUMPY, dtype=float)
        full_errors = np.full(len(self.point_list), NOT_MEASURED_NUMPY, dtype=float)
        full_values[:values.size] = values
        full_errors[:errors.size] = errors
        return ScalarFieldSample(name, full_values, full_errors, self.x, self.y, self.z)

    @property
    def field(self) -> ScalarFieldSample:
        r"""
        Fetch the strain values and errors for the list of sample points, in microstrain units.

        If the strain has been stacked against strain(s) measured along different direction(s),
        the number of sample points in the point list may be larger than the number of sample
        points associated with the peak collections of this strain. The extra sample points in
        this stacked point list are guaranteed to be located at the end, and they will be given
        :obj:`~pyrs.dataobjects.constants.NOT_MEASURED_NUMPY` strains values and errors.

        Returns
        -------
        ~pyrs.dataobjects.fields.ScalarFieldSample
        """
        # create value and cache it
        if self._scalar_field is None:
            self._scalar_field = self._create_scalar_field(method='get_strain', name='strain', units='microstrain')

        return self._scalar_field

    def set_d_reference(self, values: Union[Tuple[float, float], ScalarFieldSample]) -> None:
        if self._peak_collection is None:
            raise RuntimeError('PeakCollection has not been set')
        if isinstance(values, ScalarFieldSample):
            # Find sample points in the point list associated to the peak collection
            assert self._point_list is not None
            d_reference = self.get_d_reference()
            values_new, errors_new = d_reference.values, d_reference.errors  # initialize new reference spacings
            for self_index, values_index in enumerate(self._point_list.get_indices(values.point_list)):
                if values_index == PointList.MISSING_INDEX:
                    continue  # sample point corresponding to `self_index` is not found in `values`
                values_new[self_index] = values.values[values_index]
                errors_new[self_index] = values.errors[values_index]
            self._peak_collection.set_d_reference(values_new, errors_new)
        else:
            self._peak_collection.set_d_reference(values[0], values[1])

        self._clear_cache()

    def get_d_reference(self) -> ScalarFieldSample:
        return self._create_scalar_field(method='get_d_reference', name='d-reference')

    def get_dspacing_center(self) -> ScalarFieldSample:
        return self._create_scalar_field(method='get_dspacing_center', name='dspacing-center')

    def get_effective_peak_parameter(self, name: str) -> ScalarFieldSample:
        self._validate_peak_param_name(name)

        # look for it in the cache
        if name not in self._effective_params.keys():
            self._effective_params[name] = self._create_scalar_field(method=name, name=name)

        return self._effective_params[name]


def _to_pointlist_and_peaks(filename: str,
                            peak_tag: str,
                            projectfile: Optional[HidraProjectFile],
                            hidraworkspace: Optional[HidraWorkspace],
                            peak_collection: Optional[PeakCollection],
                            point_list: Optional[PointList],
                            resolution: float = DEFAULT_POINT_RESOLUTION) -> Tuple[PointList, PeakCollection]:
    r"""
    Take all of the various ways to supply the :py:obj:PointList and :py:obj:PeakCollection and convert
    them into those actual objects.

    Assignment of :py:obj:PeakCollection occurs for the first one found in the following list:
    * ``peak_collection``
    * ``projectfile``

    Similarly, assignment of :py:obj:PoinList occurs for the first one found in the following list:
    * ``point_list``
    * ``hidraworkspace`` - taken from the :py:obj:SampleLogs
    * ``projectfile``

    Parameters
    ----------
    resolution: float
        Two points are considered the same if they are separated by a distance smaller than this quantity

    Raises
    ------
    RuntimeError
        The peak collection contains at least two points that overlap (closer than `resolution`)
    """
    # load information from a file if it isn't already provided
    closeproject = False
    if filename and not (peak_collection or point_list):
        projectfile = HidraProjectFile(filename, HidraProjectFileMode.READONLY)
        closeproject = True
    elif TYPE_CHECKING:  # only True when running mypy
        projectfile = cast(HidraProjectFile, projectfile)

    # create objects from the project file
    if projectfile:
        # create HidraWorkspace
        if not hidraworkspace:
            hidraworkspace = HidraWorkspace()
            hidraworkspace.load_hidra_project(projectfile, load_raw_counts=False,
                                              load_reduced_diffraction=False)

        # get the PeakCollection
        if not peak_collection:
            peak_tags = projectfile.read_peak_tags()
            # verify peaks were savsed in the file
            if len(peak_tags) == 0:
                raise IOError('File "{}" does not have peaks defined'.format(filename))
            if peak_tag:  # verify the tag is in the file
                if peak_tag not in peak_tags:
                    raise ValueError('Failed to find tag "{}" in file with tags {}'.format(peak_tag, peak_tags))
            else:
                # use the only one if nothing is specified
                if len(peak_tags) == 1:
                    peak_tag = peak_tags[0]
                else:
                    raise RuntimeError('Need to specify peak tag: {}'.format(peak_tags))

            # load the peak_tag from the file
            peak_collection = projectfile.read_peak_parameters(peak_tag)

        # cleanup
        if closeproject:
            projectfile.close()
            del projectfile

        # verify the subruns are parallel
        if hidraworkspace and hidraworkspace.get_sub_runs() != peak_collection.sub_runs:  # type: ignore
            raise RuntimeError('Need to have matching subruns')
    elif TYPE_CHECKING:  # only True when running mypy
        hidraworkspace = cast(HidraWorkspace, hidraworkspace)
        peak_collection = cast(PeakCollection, peak_collection)

    # extract the PointList
    if hidraworkspace:
        if not point_list:
            point_list = hidraworkspace.get_pointlist()
    elif TYPE_CHECKING:  # only True when running mypy
        point_list = cast(PointList, point_list)

    # Check the point list doesn't have overlapping points
    if point_list and point_list.has_overlapping_points(resolution):
        raise RuntimeError('At least two sample points are overlapping')

    # verify that everything is set by now
    if (not point_list) or (not peak_collection):
        raise RuntimeError('Do not have both point_list and peak_collection defined')

    if len(point_list) < len(peak_collection):
        msg = 'point_list and peak_collection are not compatible length ({} < {})'.format(len(point_list),
                                                                                          len(peak_collection))
        raise ValueError(msg)

    return point_list, peak_collection


class StrainField(_StrainField):
    r"""
    This class holds the strain information for a composite set of
    ``StrainFieldSingle``. It holds what is needed to create the
    ``ScalarFieldSample`` and to update information about the peaks.
    """

    @staticmethod
    def fuse_strains(*args: 'StrainField', resolution: float = DEFAULT_POINT_RESOLUTION,
                     criterion: str = 'min_error') -> '_StrainField':
        r"""
        Bring in together several strains measured along the same direction. Overlaps are resolved
        according to a selection criterion.

        Parameters
        ----------
        args list
            multiple ~pyrs.dataobjects.fields.StrainField objects.
        resolution: float
            Two points are considered the same if they are separated by a distance smaller than this quantity
        criterion: str
            Criterion by which to resolve which sample points out of two (or more) ends up being selected,
            while the rest of the sample points are discarded is discarded. Possible values are:
            'min_error': the sample with the minimal uncertainty is selected.

        Returns
        -------
        ~pyrs.dataobjects.fields.StrainField
        """
        # Validation checks
        assert len(args) > 1, 'More than one strain is needed'
        for strain in args:
            assert isinstance(strain, _StrainField), 'This input is not a StrainField object'
        # Iterative fusing
        strain, strain_other = args[0: 2]  # first two strains in the list
        strain_fused = strain.fuse_with(strain_other, resolution=resolution, criterion=criterion)
        for strain_other in args[2:]:  # fuse with remaining strains, one at a time
            strain_fused = strain_fused.fuse_with(strain_other, resolution=resolution, criterion=criterion)
        return strain_fused

    def __init__(self,
                 filename: str = '',
                 projectfile: Optional[HidraProjectFile] = None,
                 peak_tag: str = '',
                 hidraworkspace: Optional[HidraWorkspace] = None,
                 peak_collection: Optional[PeakCollection] = None,
                 point_list: Optional[PointList] = None,
                 strain_single: Optional[StrainFieldSingle] = None) -> None:
        r"""
        Converts a HidraWorkspace and PeakCollection into a ScalarField
        """
        super().__init__()
        # list of underlying StrainFields
        self._strains: List[StrainFieldSingle] = []
        # the first element is the index of the winning StrainField
        # the second index is the index into the strain_values array
        self._winners: Optional[Tuple[np.ndarray, np.ndarray]] = None
        self._point_list: Optional[PointList] = None
        # cached version of the ScalarFieldSample
        # it is not used if there is only one StrainField contained in this object
        self._scalar_field: Optional[ScalarFieldSample] = None
        # cached version of the ScalarFieldSample for each requested effective peak parameter
        # this only caches the ones that were requested rather than everything by using the
        # name of the porameter as a key
        self._effective_params: Dict[str, ScalarFieldSample] = {}

        # Create a strain field from a single scan, if so requested
        single_scan_kwargs = dict(filename=filename, projectfile=projectfile, peak_tag=peak_tag,  # type: ignore
                                  hidraworkspace=hidraworkspace, peak_collection=peak_collection,  # type: ignore
                                  point_list=point_list)  # type: ignore
        if True in [bool(v) for v in single_scan_kwargs.values()]:  # at least one argument is not empty
            strain_single = StrainFieldSingle(**single_scan_kwargs)  # type: ignore

        # Create a strain field from a single strain field
        if isinstance(strain_single, StrainFieldSingle):
            self._initialize_from_strain_field_single(strain_single)
        # otherwise it was an empty constructor and only initialize the starting layout

    def _initialize_from_strain_field_single(self, single_strain: StrainFieldSingle):
        self._strains.append(single_strain)  # type: ignore
        # copy the pointlist from the only child that exists
        self._point_list = self._strains[0].point_list
        # initialize the list of winners.
        scan_indexes = np.zeros(len(self._point_list), dtype=int)  # type: ignore
        point_indexes = np.arange(len(self._point_list), dtype=int)  # type: ignore
        self._winners = _StrainField.ChosenSamplePoints(scan_indexes, point_indexes)

    @property
    def filenames(self) -> List['str']:
        filenames: List[str] = []
        if self._strains is not None:
            for strain in self._strains:
                if isinstance(strain, StrainFieldSingle):
                    filenames.extend(strain.filenames)
                else:
                    msg = 'StrainField encountered a class it can\'t work with: ' \
                        + str(strain.__class__.___name__)
                    raise RuntimeError(msg)
        return filenames

    def _clear_cache(self) -> None:
        r"""Invalidate any and all cached information"""
        self._scalar_field = None
        self._effective_params = {}

    def _create_scalar_field(self, method, name, *args, **kwargs) -> ScalarFieldSample:
        r"""

        Parameters
        ----------
        method: str
            A method of class ~pyrs.peaks.peak_collection.PeakCollection, or the name of one of the
            effective peak parameters
        name: str
            Either string 'strain' or the name of one of the effective peak parameters
        args:
            Positional arguments to PeakCollection method
        kwargs:
            Optional arguments to the method of PeakCollection method

        Returns
        -------
        ~pyrs.dataobjects.fields.ScalarFieldSample
        """
        # make sure there is enough information to create the field
        if not self._winners:
            raise RuntimeError('List of winners has not been initialized')
        if not self.point_list:
            raise RuntimeError('The PointList has not been initialized')

        num_values = len(self)  # number of sample points in the point list
        values = np.full(num_values, NOT_MEASURED_NUMPY, dtype=float)
        errors = np.full(num_values, NOT_MEASURED_NUMPY, dtype=float)

        # loop over the winning strain indices
        # `strain_index` identifies one of the StrainFieldSingle instances in the list self._strains
        # If the strain has been stacked against one strain with additional sample points, some of the
        # scan_indexes in self._winners will have the SCAN_MISSING_INDEX value
        for strain_index in set(self._winners.scan_indexes):  # type: ignore
            if strain_index == SCAN_MISSING_INDEX:
                continue
            # Find out which sample points of the aggregate point list are associated to the
            # StrainFieldSingle object specified by `strain_index`
            # `indices` below denote indices along the aggregated point list `self._point_list`
            indices = np.where(self._winners.scan_indexes == strain_index)  # type: ignore
            # get handle to the underlying PeakCollection via the correct StrainFieldSingle object
            peak_collection = self._strains[strain_index].peak_collections[0]

            # get the values to put together
            if method in EFFECTIVE_PEAK_PARAMETERS:
                peak_param_values, peak_param_errors = peak_collection.get_effective_params(*args, **kwargs)
                values_i = peak_param_values[method]
                errors_i = peak_param_errors[method]
            else:
                values_i, errors_i = getattr(peak_collection, f'{method}')(*args, **kwargs)

            # find points of the current single-scan strain's list contributing to the overall list of points
            # `self._winners.point_indexes` is a list as long as `self._point_list`. Each entry provides
            # an index, specifying one sample point from one of the StrainFieldSingle components. Here
            # we are finding out the sample points of the StrainFieldSingle object specified by
            # `strain_index` contributing to the overall StrainField object
            idx = self._winners.point_indexes[indices]  # type: ignore
            assert np.all(idx < len(peak_collection))
            values[indices], errors[indices] = values_i[idx], errors_i[idx]

        return ScalarFieldSample(name, values, errors, self.x, self.y, self.z)

    @property
    def field(self):
        r"""
        Fetch the strain values and errors for the list of sample points, in microstrain units.

        If the strain has been stacked against strain(s) measured along different direction(s), the number of
        sample points in the point list may be larger than the number of sample points associated with
        the peak collections of this strain. The extra sample points in this stacked point list are
        guaranteed to be located at the end of the point list, and they will be given
        :obj:`~pyrs.dataobjects.constants.NOT_MEASURED` strains values and errors.

        Returns
        -------
        ~pyrs.dataobjects.fields.ScalarFieldSample
        """
        self._scalar_field = self._create_scalar_field(method='get_strain', name='strain', units='microstrain')
        return self._scalar_field

    @property
    def peak_collections(self) -> List[PeakCollection]:
        r"""
        Retrieve the peak collection objects associated to this (possibly composite) strain field.

        Returns
        -------
        list
        """
        if self._strains is None:
            raise RuntimeError('List of peaks was not initialized')
        peaks: List[PeakCollection] = []
        for strain in self._strains:
            peaks.extend(strain.peak_collections)
        return peaks

    @property
    def strains(self) -> List['StrainFieldSingle']:
        r"""
        List of strains associated to individual peak collections

        Returns
        -------
        list
        """
        return self._strains

    @property
    def point_list(self):
        return self._point_list

    def set_d_reference(self, values: Union[Tuple[float, float], ScalarFieldSample]) -> None:
        for strain in self._strains:
            strain.set_d_reference(values)

        self._clear_cache()

    def get_d_reference(self) -> ScalarFieldSample:
        return self._create_scalar_field(method='get_d_reference', name='d-reference')

    def get_dspacing_center(self) -> ScalarFieldSample:
        return self._create_scalar_field(method='get_dspacing_center', name='dspacing-center')

    def get_effective_peak_parameter(self, name: str) -> ScalarFieldSample:
        self._validate_peak_param_name(name)

        if name not in self._effective_params.keys():  # look for it in the cache
            self._effective_params[name] = self._create_scalar_field(method=name, name=name)

        return self._effective_params[name]


def aggregate_scalar_field_samples(*args) -> 'ScalarFieldSample':
    r"""
    Bring in together several scalar field samples of the same name. Overlaps can occur
    if a sample point is present in both samples.

    Parameters
    ----------
    args: list
        multiple ~pyrs.dataobjects.fields.ScalarFieldSample objects.

    Returns
    -------
    ~pyrs.dataobjects.fields.ScalarFieldSample
    """
    assert len(args) > 1, 'We need at least two PointList objects to aggregate'
    for arg in args:
        assert isinstance(arg, ScalarFieldSample), 'One of the arguments is not a ScalarFieldSample object.'
    aggregated_field = args[0]  # start with the point list of the first scalar field
    for field_sample in args[1:]:
        aggregated_field = aggregated_field.aggregate(field_sample)  # aggregate remaining lists, one by one
    return aggregated_field


def fuse_scalar_field_samples(*args, resolution: float = DEFAULT_POINT_RESOLUTION,
                              criterion: str = 'min_error') -> 'ScalarFieldSample':
    r"""
    Bring in together several scalar field samples of the same name. Overlaps are resolved
    according to a selection criterion.

    Parameters
    ----------
    args list
        multiple ~pyrs.dataobjects.fields.ScalarFieldSample objects.
    resolution
    criterion: str
        Criterion by which to resolve which sample points out of two (or more) ends up being selected,
        while the rest of the sample points are discarded is discarded. Possible values are:
        'min_error': the sample with the minimal uncertainty is selected.

    Returns
    -------
    ~pyrs.dataobjects.fields.ScalarFieldSample
    """
    aggregated_field = aggregate_scalar_field_samples(*args)
    return aggregated_field.coalesce(criterion=criterion, resolution=resolution)


@unique_enum
class StressType(Enum):
    DIAGONAL = 'diagonal'  # full calculation
    IN_PLANE_STRAIN = 'in-plane-strain'  # assumes strain33 is zero
    IN_PLANE_STRESS = 'in-plane-stress'  # assumes stress33 is zero

    @staticmethod
    def get(stresstype):
        if isinstance(stresstype, StressType):
            return stresstype
        else:
            try:
                stresskey = str(stresstype).upper().replace('-', '_')
                return StressType[stresskey]
            except KeyError:  # give clearer error message
                raise KeyError('Cannot determine stress type from "{}"'.format(stresstype))


class Direction(Enum):
    X = 'x'
    Y = 'y'
    Z = 'z'

    @staticmethod
    def get(direction):
        if isinstance(direction, Direction):
            return direction
        else:
            if direction == '11':
                return Direction.X
            elif direction == '22':
                return Direction.Y
            elif direction == '33':
                return Direction.Z
            try:
                return Direction(str(direction).upper())
            except KeyError:  # give clearer error message
                raise KeyError('Cannot determine direction type from "{}"'.format(direction))

    @property
    def ii(self) -> str:
        r"""
        Two-number string representation of the direction. One of ('11', '22', '33')

        Returns
        -------
        str
        """
        one_to_two = dict(x='11', y='22', z='33')
        return one_to_two[self.value]


class StressField:

    @staticmethod
    def to_megapascal(stress_values):
        r"""
        Convert from GPa * microstrain to MPa, which amounts to a factor of 1.e-3

        Parameters
        ----------
        stress_values: np.ndarray, tuple, list
            stress values to be converted from (GPa * microstrain) to MPa units
        Returns
        -------
        np.ndarray, list
            numpy array if `stress` is also a numpy array, otherwise a list
        """
        conversion_factor = 1.0e-03
        if isinstance(stress_values, np.ndarray):
            return conversion_factor * stress_values
        else:
            return [conversion_factor * s for s in stress_values]

    r"""
    Calculate the three diagonal components of the stress tensor, assuming a diagonal strain tensor.

    If input strains' units are microstrain and input Young's Modulus units are GPa, then stresses'
    units are MPa.

    Strains along two or three directions are used to calculate the stress. Three types of sampling
    are considered:
    - diagonal: strains along three different directions are used
    - in plane strain: the strain along the third direction is, by definition, zero.
    - in plane stress: the stress along the third direction is, by definition, zero.

    The formulas for the calculation of the stress for the different types of sampling are:

    Diagonal (:math:`i` runs from 1 to 3):
    .. math:
        \sigma_{ii} = \frac{E}{1 + \nu} \left( \epsilon_{ii} + \frac{\nu}{1 - 2 \nu} (\epsilon_{11} + \epsilon_{22} + \epsilon_{33}) \right)

    In plane strain (:math:`i` runs from 1 to 3):
    .. math:
        \sigma_{ii} = \frac{E}{1 + \nu} \left( \epsilon_{ii} + \frac{\nu}{1 - 2 \nu} (\epsilon_{11} + \epsilon_{22}) \right(
        \epsilon_{33} \equiv 0

    In plane stress (:math:`i` runs from 1 to 2):
    .. math:
        \sigma_{ii} = \frac{E}{1 + \nu} \left( \epsilon_{ii} + \frac{\nu}{1 - \nu} (\epsilon_{11} + \epsilon_{22} + \epsilon_{33}) \right)
        \sigma_{33} \equiv 0

    where :math:`E` is Young's modulus, and :math:`\nu` is Poisson's ratio/

    Objects of this class store strains and stresses along the three directions, but only
    one direction is accessible at any given time. Function ~pyrs.dataobjects.fields.StressField.select
    allows the user to change the accessible direction. After selection, the strain and stress
    are accessed via properties ~pyrs.dataobjects.fields.StressField.strain
    and ~pyrs.dataobjects.fields.StressField.stress

    Parameters
    ----------
    strain11: ~pyrs.dataobjects.fields.StrainField
        Strain sample along the first direction, in units of microstrain.
    strain22: ~pyrs.dataobjects.fields.StrainField
        Strain sample along the second direction, in units of microstrain.
    strain33: ~pyrs.dataobjects.fields.StrainField
        Strain sample along the third direction, in units of microstrain.
    youngs_modulus: float
        Young's modulus in GPa units
    poisson_ratio: float
    stress_type: str, ~pyrs.dataobjects.fields.StressType
        If a string, one of ('diagonal', 'in-plane-strain', 'in-plane-stress')
    """  # noqa E501

    def __init__(self, strain11: StrainField, strain22: StrainField, strain33: StrainField,
                 youngs_modulus: float, poisson_ratio: float,
                 stress_type: Union[StressType, str] = StressType.DIAGONAL) -> None:
        self.stress11, self.stress22, self.stress33 = None, None, None

        self._youngs_modulus = youngs_modulus
        self._poisson_ratio = poisson_ratio

        # Stack strains
        self.stress_type = StressType.get(stress_type)
        strain_triad = [strain11, strain22, strain33]
        self._strain11, self._strain22, self._strain33 = self._stack_strains(*strain_triad)  # type: ignore

        # Enforce self._strain33 is zero for in-plane strain, or back-calculate it when in-plane stress
        if self.stress_type == StressType.IN_PLANE_STRAIN:
            # there is no in-plane strain component
            points = PointList([self.x, self.y, self.z])
            peaks = PeakCollectionLite(str(StressType.IN_PLANE_STRAIN),
                                       np.zeros(self.size, dtype=float),
                                       np.zeros(self.size, dtype=float))
            self._strain33 = StrainField(peak_collection=peaks, point_list=points)  # type: ignore
        elif self.stress_type == StressType.IN_PLANE_STRESS:
            self._strain33 = self._strain33_when_inplane_stress()

        # Calculate stress fields, and strain33 if stress_type=StressType.IN_PLANE_STRESS
        self.update_stress_calculation()

        # At any given time, the StresField object access only one of the 11, 22, and 33 directions
        self.direction, self._stress_selected, self._strain_selected = None, None, None
        self.select(Direction.X)  # initialize the selected direction to be the 11 direction

    def __getitem__(self, direction) -> ScalarFieldSample:
        r"""
        Stress along one of the directions.

        If input strains' units are microstrain and input Young's Modulus units are GPa, then stresses'
        units are MPa.

        This operation doesn't change the currently accessible direction.

        Parameters
        ----------
        direction: str
            One of ('11', '22', '33')

        Returns
        -------
        ~pyrs.databojects.fields.ScalarFieldSample
        """
        assert direction in ('11', '22', '33'), 'The direction is not one of ("11", "22", "33")'
        return getattr(self, f'stress{direction}')

    def __iter__(self) -> Iterator[ScalarFieldSample]:
        r"""
        Access the stress along the different directions

        If input strains' units are microstrain and input Young's Modulus units are GPa, then stresses'
        units are MPa.

        This operation doesn't change the currently accessible direction.

        Returns
        -------
        ~pyrs.dataobjects.fields.ScalarFieldSample
        """
        for stress_component in (self.stress11, self.stress22, self.stress33):
            yield stress_component  # type: ignore

    def _initialize_stress_fields(self, stress11: np.ndarray, stress22: np.ndarray, stress33: np.ndarray) -> None:
        r"""
        Instantiate ScalarFieldSample objects, to represent the stresses.

        The sampling spatial points are those given by the private strain object _strain11

        Parameters
        ----------
        stress11: np.ndarray
            Values and errors of the stress along the first direction
        stress22 np.ndarray
            Values and errors of the stress along the second direction
        stress33 np.ndarray
            Values and errors of the stress along the third direction
        """
        for stress, attr in zip((stress11, stress22, stress33), ('stress11', 'stress22', 'stress33')):
            values, errors = unumpy.nominal_values(stress), unumpy.std_devs(stress)
            setattr(self, attr, ScalarFieldSample('stress', values, errors, self.x, self.y, self.z))

    def _calc_stress_components(self) -> Tuple[np.ndarray, np.ndarray, np.ndarray]:
        r"""
        Calculate the values and errors for each of the diagonal stress fields

        The formulas for the calculation of the stress for the different types of sampling are:

        Diagonal (:math:`i` runs from 1 to 3):
        .. math:
            \sigma_{ii} = \frac{E}{1 + \nu} \left( \epsilon_{ii} + \frac{\nu}{1 - 2 \nu} (\epsilon_{11} + \epsilon_{22} + \epsilon_{33}) \right)

        In plane strain (:math:`i` runs from 1 to 3):
        .. math:
            \sigma_{ii} = \frac{E}{1 + \nu} \left( \epsilon_{ii} + \frac{\nu}{1 - 2 \nu} (\epsilon_{11} + \epsilon_{22}) \right(
            \epsilon_{33} \equiv 0

        In plane stress (:math:`i` runs from 1 to 2):
        .. math:
            \sigma_{ii} = \frac{E}{1 + \nu} \left( \epsilon_{ii} + \frac{\nu}{1 - \nu} (\epsilon_{11} + \epsilon_{22} + \epsilon_{33}) \right)
            \sigma_{33} \equiv 0

        where :math:`E` is Young's modulus, and :math:`\nu` is Poisson's ratio/

        Returns
        -------
        list
            Each item is a ~unumpy.array object, corresponding to the values and error for one of the stress fields
        """  # noqa: E501
        youngs_modulus, poisson_ratio = self.youngs_modulus, self.poisson_ratio
        # If strain in microstrain and youngs_modulus in GPa, `to_mega_pascal` ensures
        # stress' units are MPa
        to_mega_pascal = 1.0e-03
        prefactor = to_mega_pascal * youngs_modulus / (1 + poisson_ratio)

        strain11: unumpy.uarray = self._strain11.sample
        strain22: unumpy.uarray = self._strain22.sample
        sample_zero = unumpy.uarray(np.zeros(self.size, dtype=float), np.zeros(self.size, dtype=float))

        # fill in the correct value for the strain in the 33-direction
        if self.stress_type == StressType.DIAGONAL:
            strain33: unumpy.uarray = self._strain33.sample
        else:
            strain33 = sample_zero  # this even for StressType.IN_PLANE_STRESS

        # calculate the additive trace
        f = 1.0 if self.stress_type == StressType.IN_PLANE_STRESS else 2.0
        additive = poisson_ratio * (strain11 + strain22 + strain33) / (1 - f * poisson_ratio)

        # Calculate the stresses
        stress11 = prefactor * (strain11 + additive)
        stress22 = prefactor * (strain22 + additive)
        if self.stress_type in (StressType.DIAGONAL, StressType.IN_PLANE_STRAIN):
            stress33 = prefactor * (strain33 + additive)
        elif self.stress_type == StressType.IN_PLANE_STRESS:
            stress33 = sample_zero
        else:
            raise ValueError('Cannot calculate stress of type {}'.format(self.stress_type))

        return stress11, stress22, stress33

    def _stack_strains(self, strain11: StrainField,
                       strain22: StrainField,
                       strain33: StrainField) -> Union[List[StrainField], Any]:
        r"""
        Stack the strain samples taken along the the three different directions

        Calculation of the stresses require that the three strain samples are defined over the same set
        of sampling points, but this is not usually the case. It is necessary to stack them first. Thus,
        there will be sample points for which only one or two of the strain have been measured. For
        instance, the strain along the third direction (strain33) may be missing at one sample point.
        We then insert `strain33 = nan` at this particular sample point.

        Parameters
        ----------
        strain11: ~pyrs.dataobjects.fields.StrainField
            strain sample along the first direction
        strain22: ~pyrs.dataobjects.fields.StrainField
            strain sample along the second direction
        strain33: ~pyrs.dataobjects.fields.StrainField
            strain sample along the third direction

        Returns
        -------
        list
        """
        if self.stress_type == StressType.DIAGONAL:
            assert strain33 is not None, 'strain33 is None but the selected stress type is "diagonal"'
            return _StrainField.stack_strains(strain11, strain22, strain33)  # type: ignore
        # strain33 is yet undefined, so it's assigned a value of `None`
        return strain11.stack_with(strain22) + [None]  # type: ignore

    def _strain33_when_inplane_stress(self) -> StrainField:
        r"""
        Calculate :math:`\epsilon_{33}` under the assumption :math:`\sigma_{33} \equiv 0`.

        .. math::
            \epsilon_{33} = \frac{\nu}{\nu - 1} (\epsilon_{11} + \epsilon_{22})

        Returns
        -------
        ~pyrs.dataobjects.fields.StrainField
        """
        factor = self.poisson_ratio / (self.poisson_ratio - 1)
        strain33 = factor * (self._strain11.sample + self._strain22.sample)  # unumpy.array
        values, errors = unumpy.nominal_values(strain33), unumpy.std_devs(strain33)  # units are microstrain
        peaks = PeakCollectionLite(str(StressType.IN_PLANE_STRESS), values, errors, strain_units='microstrain')
        return StrainField(peak_collection=peaks, point_list=PointList([self.x, self.y, self.z]))  # type: ignore

    def set_d_reference(self, values: Union[Tuple[float, float], ScalarFieldSample]) -> None:
        # the strains have already been stacked
        self._strain11.set_d_reference(values)
        self._strain22.set_d_reference(values)

        if self.stress_type == StressType.DIAGONAL:
            self._strain33.set_d_reference(values)
        elif self.stress_type == StressType.IN_PLANE_STRESS:
            self._strain33 = self._strain33_when_inplane_stress()  # recalculate the strain33 component
        else:
            pass  # in-plane-strain is unaffected by d_reference because it's always zero

        self.update_stress_calculation()

    def update_stress_calculation(self):
        # update stress values now that strains have been updated
        stress11, stress22, stress33 = self._calc_stress_components()  # returns unumpy.array objects
        self._initialize_stress_fields(stress11, stress22, stress33)

    @property
    def size(self) -> int:
        r"""Total number of sampling points, after stacking"""
        return len(self._strain11)

    @property
    def point_list(self) -> PointList:
        r"""
        The stacked set of sample points

        Returns
        -------
        pyrs.dataobjects.sample_logs.PointList
        """
        return self._strain11.point_list

    @property
    def x(self) -> np.ndarray:
        r"""
        Coordinates of the stacked set of sample points along the first direction

        Returns
        -------
        np.ndarray
        """
        return self._strain11.x

    @property
    def y(self) -> np.ndarray:
        r"""
        Coordinates of the stacked set of sample points along the second direction

        Returns
        -------
        np.ndarray
        """
        return self._strain11.y

    @property
    def z(self) -> np.ndarray:
        r"""
        Coordinates of the stacked set of sample points along the third direction

        Returns
        -------
        np.ndarray
        """
        return self._strain11.z

    @property
    def coordinates(self) -> np.ndarray:
        r"""
        Coordinates of the stacked set of sample points

        Returns
        -------
        np.ndarray
        """
        return self._strain11.coordinates

    @property
    def strain11(self) -> StrainField:
        return self._strain11

    @property
    def strain22(self) -> StrainField:
        return self._strain22

    @property
    def strain33(self) -> StrainField:
        return self._strain33  # type: ignore

    @property
    def youngs_modulus(self) -> float:
        r"""
        Input Young's mudulus. Assumed units are GPa

        Returns
        -------
        float
        """
        return self._youngs_modulus

    @youngs_modulus.setter
    def youngs_modulus(self, value: float) -> None:
        # Update the stress components
        for stress_component in self:
            stress_component.sample *= value / self._youngs_modulus
        # Update the stored young modulus
        self._youngs_modulus = value

    @property
    def poisson_ratio(self) -> float:
        r"""
        Input Poisson's ratio.

        Returns
        -------
        float
        """
        return self._poisson_ratio

    @poisson_ratio.setter
    def poisson_ratio(self, value: float) -> None:
        self._poisson_ratio = value
        self.update_stress_calculation()

    @property
    def values(self) -> np.ndarray:
        r"""
        Stress values along the currently selected direction

        If input strains' units are microstrain and input Young's Modulus units are GPa, then stresses'
        units are MPa.


        Returns
        -------
        np.ndarray
        """
        assert self._stress_selected, 'No direction has yet been selected'
        return self._stress_selected.values

    @property
    def errors(self) -> np.ndarray:
        r"""
        Stress uncertainties along the currently selected direction

        If input strains' units are microstrain and input Young's Modulus units are GPa, then stresses'
        units are MPa.

        Returns
        -------
        np.ndarray
        """
        assert self._stress_selected, 'No direction has yet been selected'
        return self._stress_selected.errors

    @property
    def strain(self) -> Optional[StrainField]:
        r"""
        Strain (after stacking) along the currently selected direction

        Returns
        -------
        ~pyrs.dataobjects.fields.StrainField
        """
        return self._strain_selected

    @property
    def stress(self) -> Optional[StrainField]:
        r"""
        Strain (after stacking) along the currently selected direction

        If input strains' units are microstrain and input Young's Modulus units are GPa, then stresses'
        units are MPa.

        Returns
        -------
        ~pyrs.dataobjects.fields.ScalarSampleField
        """
        return self._stress_selected

    def select(self, direction: Union[Direction, str]) -> None:
        r"""
        Select one of the three directions

        Selecting a direction updates the accessible ~pyrs.dataobjects.fields.StressField.strain
        and ~pyrs.dataobjects.fields.StressField.

        Parameters
        ----------
        direction: str, ~pyrs.dataobjects.fields.Direction
            One of strigs '11', '22', '33', or a Direction enumeration object.
        """
        self.direction = Direction.get(direction)
        direction_to_stress = {Direction.X: self.stress11, Direction.Y: self.stress22, Direction.Z: self.stress33}
        direction_to_strain = {Direction.X: self._strain11, Direction.Y: self._strain22, Direction.Z: self._strain33}
        self._stress_selected = direction_to_stress[self.direction]  # type: ignore
        self._strain_selected = direction_to_strain[self.direction]  # type: ignore

    def to_md_histo_workspace(self, name: str = '',
                              interpolate: bool = True,
                              method: str = 'linear', fill_value: float = float('nan'), keep_nan: bool = True,
                              resolution: float = DEFAULT_POINT_RESOLUTION,
                              criterion: str = 'min_error'
                              ) -> IMDHistoWorkspace:
        r"""
        Save the selected stress field into a MDHistoWorkspace. Interpolation of the sample points is carried out
        by default.

        If input strains' units are microstrain and input Young's Modulus units are GPa, then stresses'
        units are MPa.

        Parameters `method`, `fill_value`, `keep_nan`, `resolution` , and `criterion` are  used only if
        `interpolate` is `True`.

        Parameters
        ----------
        name: str
            Name of the output workspace.
        interpolate: bool
            Interpolate the scalar field sample of a regular 3D grid given by the extents of the sample points.
        method: str
            Method of interpolation. Allowed values are 'nearest' and 'linear'
        fill_value: float
            Value used to fill in for requested points outside the input points.
        keep_nan: bool
            Incorporate :math:`nan` found in the sample points into the interpolated field sample.
        resolution: float
            Two points are considered the same if they are separated by a distance smaller than this quantity.
        criterion: str
            Criterion by which to resolve which sample points out of two (or more) ends up being selected,
            while the rest of the sample points are discarded is discarded. Possible values are:
            'min_error': the sample with the minimal uncertainty is selected.
        Returns
        -------
        MDHistoWorkspace
        """
        export_kwags = dict(interpolate=interpolate, method=method, fill_value=fill_value,
                            keep_nan=keep_nan, resolution=resolution, criterion=criterion)
        return self._stress_selected.to_md_histo_workspace(name, **export_kwags)  # type: ignore


def stack_scalar_field_samples(*fields,
                               stack_mode: str = 'complete',
                               resolution: float = DEFAULT_POINT_RESOLUTION) -> List[ScalarFieldSample]:
    r"""
    Evaluate a list of scalar field samples on a list of points, obtained by combining the list of points of each
    scalar field sample.

    The selection of the evaluation points, as well as the evaluation values for the fields depends on the
    `stack_mode`.

    In the 'complete' stack mode, the evaluation list of points result from the union of the sample points
    from all the input scalar field samples. If, say, a sample point :math:`p_a` of field A is not
    a sample point of field B, then we assign an evaluation value of :math:`nan` for field B
    at sample point :math:`p_a`.

    In the 'common' stack mode, the evaluation list of points result from the intersection of the sample points
    from all the input scalar fields. Hence, all input fields are guaranteed to have values at these
    common evaluation  points.

    Parameters
    ----------
    fields: list
        A list of ~pyrs.dataobjects.fields.ScalarFieldSample objects
    stack_mode: str
        A mode to stack the scalar fields. Valid values are 'complete' and 'common'
    resolution: float
        Two points are considered the same if they are separated by a distance smaller than this quantity

    Returns
    -------
    list
        List of ~pyrs.dataobjects.fields.ScalarFieldSample stacked objects. Input order is preserved
    """
    valid_stack_modes = ('union', 'intersection', 'complete', 'common')
    if stack_mode not in valid_stack_modes:
        raise ValueError(f'{stack_mode} is not a valid stack mode. Valid modes are {valid_stack_modes}')
    # map to cannonical names
    if stack_mode == 'complete':
        stack_mode = 'union'
    if stack_mode == 'common':
        stack_mode = 'intersection'

    # If it so happens that one of the input fields contains two (or more) sampled points separated by
    # less than `resolution` distance, we have to discard all but one of them.
    fields = tuple([field.coalesce(resolution) for field in fields])

    fields_count, fields_indexes = len(fields), list(range(len(fields)))

    # We are going to aggregate the sample points for all the input fields. An index,
    # `aggregated_point_index`, will index all these aggregated points. Thus, each
    # point will have two indexes associated. Index `point_index` will identify the point
    # in the list of points associated to a particular input field.
    # For every aggregated point, we want to remember which input field it came from. Index
    # field_index will identify the input field within list `fields`.
    #
    # List `field_point_index_pair` will give us the `field_index` and the `point_index`
    # for every `aggregated_point_index`.
    #     field_point_index_pair[aggregated_point_index] == (field_index, point_index)
    field_point_index_pair = list()
    current_field_index = 0
    for field in fields:
        field_point_index_pair.extend([(current_field_index, i) for i in range(len(field))])
        current_field_index += 1
    # aggregate the sample points from all scalar fields
    aggregated_points = aggregate_point_lists(*[field.point_list for field in fields])

    # We cluster the aggregated sample points according to euclidean distance. Points within
    # one cluster have mutual distances below resolution, so they can be considered the same sample point.
    # We will associate a "common point" to each cluster, wich is the geometrical center
    # of all the points in the cluster.
    # Each cluster amounts to one common point that can be resolved from the the sample points belonging
    # to other clusters.
    # Each cluster may (or may not) contain one point from each input field. If the cluster contains
    # one point from each input field, then we assert that all the input fields have been measured
    # at the common point.
    # If the cluster is missing a point from one (or more) of the input fields, and we have selected
    # `stack_mode=complete`, then we assign a value of`nan` to those fields not present in the cluster.
    clusters = aggregated_points.cluster(resolution=resolution)

    field_values: List[List] = [[] for _ in fields_indexes]  # measurements of each field at the common points
    field_errors: List[List] = [[] for _ in fields_indexes]  # shape = (input fields, aggregated points)
    x, y, z = [], [], []  # coordinates of the common points
    # Process one cluster at a time. Clusters are returned as a list, with biggest cluster the first and smallest
    # cluster the last one. Each item (each cluster) in a list of aggregated point indexes, representing
    # the points within the cluster
    for aggregated_indexes in clusters:
        # if we selected stack_mode='common' and the cluster is missing at least one point from an input field,
        # then the common point is not common to all fields, so we discard the point
        if stack_mode == 'intersection' and len(aggregated_indexes) < fields_count:
            break  # common point not common to all fields. Discard and go to the next cluster
        # Here we either selected stack_mode=complete or the common point is common to all input fields
        cluster_x, cluster_y, cluster_z = 0, 0, 0  # cluster's common point coordinates
        # initialize the measurements of the input fields in this cluster as 'nan'
        fields_value_in_cluster = [float('nan')] * fields_count
        fields_error_in_cluster = [float('nan')] * fields_count
        # Look up each point within this cluster, finding out the value of each input field.
        for aggregated_index in aggregated_indexes:
            field_index, point_index = field_point_index_pair[aggregated_index]
            field = fields[field_index]  # input field associated to the field_index
            fields_value_in_cluster[field_index] = field.values[point_index]  # update the list of measurments
            fields_error_in_cluster[field_index] = field.errors[point_index]
            cluster_x += field.x[point_index]
            cluster_y += field.y[point_index]
            cluster_z += field.z[point_index]
        # Now we have the coordinates of the common point as well as measurements for all the input fields
        # to be associated to the common point. We update the appropriate lists to store this information
        for field_index in fields_indexes:
            field_values[field_index].append(fields_value_in_cluster[field_index])
            field_errors[field_index].append(fields_error_in_cluster[field_index])
        x.append(cluster_x / len(aggregated_indexes))
        y.append(cluster_y / len(aggregated_indexes))
        z.append(cluster_z / len(aggregated_indexes))

    # For each input field we now have a new, stacked, field. This field is measured at the common points
    return [ScalarFieldSample(fields[i].name, field_values[i], field_errors[i], x, y, z) for i in fields_indexes]<|MERGE_RESOLUTION|>--- conflicted
+++ resolved
@@ -122,13 +122,8 @@
 
     def __init__(self, name: str,
                  values: Union[List[float], np.ndarray], errors: Union[List[float], np.ndarray],
-<<<<<<< HEAD
-                 x: Union[List[float], np.ndarray], y: Union[List[float],
-                 np.ndarray], z: Union[List[float], np.ndarray]) -> None:
-=======
                  x: Union[List[float], np.ndarray], y: Union[List[float], np.ndarray],
                  z: Union[List[float], np.ndarray]) -> None:
->>>>>>> cb7bd3e0
         all_lengths = [len(values), len(errors), len(x), len(y), len(z)]
         assert len(set(all_lengths)) == 1, 'input lists must all have the same lengths'
         self._sample = unumpy.uarray(values, errors)
@@ -271,11 +266,7 @@
         ~pyrs.dataobjects.fields.ScalarFieldSample
         """
         indexes_finite = np.where(np.isfinite(self.values))[0]
-<<<<<<< HEAD
-        return self.extract(indexes_finite)  #type: ignore
-=======
         return self.extract(indexes_finite) # type: ignore
->>>>>>> cb7bd3e0
 
     def sort(self):
         r"""In-place reordering of the list of points (along with their associated values
@@ -436,12 +427,7 @@
             r"""Find index of sample point with minimum error of the scalar field"""
             error_values = np.array(self.errors)[indexes]
             error_min_index = np.nanargmin(error_values)  # ignore 'nan' values
-<<<<<<< HEAD
             return indexes[error_min_index]  #type: ignore
-=======
-            return [indexes[error_min_index]] # type: ignore
-
->>>>>>> cb7bd3e0
         criterion_functions = {'min_error': min_error}
         assert criterion in criterion_functions, f'The criterion must be one of {criterion_functions.keys()}'
 
@@ -794,13 +780,8 @@
         #   Array `strain_lengths_cumsum` is [0, 4, 9].
         #   For aggregate index 10, we have np.where(strain_lengths_cumsum <= 10)[0][-1] == 2, meaning this
         #   sample point corresponds to a point in the last strain (the first strain has index 0)
-<<<<<<< HEAD
         strain_lengths = [len(strain) for strain in strains_unstacked]  #type: ignore
         strain_lengths_cumsum = np.concatenate(([0], + np.cumsum(strain_lengths)[:-1]))  #type: ignore
-=======
-        strain_lengths = [len(strain) for strain in strains_unstacked]
-        strain_lengths_cumsum = np.concatenate(([0], + np.cumsum(strain_lengths)[:-1])) # type: ignore
->>>>>>> cb7bd3e0
 
         # Fill the winner scan indexes and point indexes of the future stacked strains with info
         # from the winner scan indexes and point indexes of the unstacked strains
@@ -838,11 +819,7 @@
                 point_index = index_aggregate - strain_lengths_cumsum[strains_unstacked_index]
                 xyz += coordinates[point_index]
             xyzs.append(xyz / len(cluster))  # geometrical center of the points in this cluster
-<<<<<<< HEAD
-        xyzs = np.array(xyzs).T  #type: ignore # shape = (3, number of points)
-=======
         xyzs = np.array(xyzs).T  # type: ignore # shape = (3, number of points)
->>>>>>> cb7bd3e0
         point_list_stacked = PointList(xyzs)
 
         # Assemble the stacked strains
