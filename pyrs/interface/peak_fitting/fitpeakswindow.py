--- conflicted
+++ resolved
@@ -215,8 +215,6 @@
         # warning icon
         self.ui.listsubruns_warning_icon.setPixmap(QtGui.QPixmap(":/fitting/warning_icon.png"))
 
-<<<<<<< HEAD
-=======
         # hide and initialize d0 and microstrength widgets
         self.ui.label_d0units1d.setText(MICROSTRAIN)
         self.ui.label_d0units2d.setText(MICROSTRAIN)
@@ -227,17 +225,6 @@
         o_gui.make_visible_d01d_widgets(visible=False)
         o_gui.make_visible_d02d_widgets(visible=False)
 
-    def _init_pyqtgraph(self):
-        image_view = pg.ImageView()
-        image_view.ui.roiBtn.hide()
-        image_view.ui.menuBtn.hide()
-
-        vertical_layout = QVBoxLayout()
-        vertical_layout.addWidget(image_view)
-
-        self.ui.widget_contour_plot.setLayout(vertical_layout)
-
->>>>>>> 6990b2a6
     def do_launch_adv_fit(self):
         """
         launch the dialog window for advanced peak fitting setup and control
