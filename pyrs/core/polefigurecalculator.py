# This module is to calculate Pole Figure
from pyrs.utilities import checkdatatypes
from pyrs.utilities.convertdatatypes import to_float, to_int
import numpy as np
from typing import Tuple


class PoleFigureCalculator:
    """
    A calculator for Pole Figure.
    It has the memory and result for the last time it is called to calculate
    """

    def __init__(self):
        """
        initialization
        """
        # initialize class instances
        self._peak_info_dict = dict()   # key: detector ID, value: dict; key: scan log index, value: dict
        self._peak_intensity_dict = dict()   # key: detector ID, scan log index (int, int)
        self._peak_fit_info_dict = dict()  # key: detector ID, value: dict; key: log index, value: dict
        self._pole_figure_dict = dict()  # key: detector ID, value: 2-tuple.  scan log indexes (list), 2D array

        # flag
        self._cal_successful = False

    def add_input_data_set(self, det_id: int,
                           peak_intensity_dict: dict, peak_fit_info_dict: dict, log_dict: dict) -> None:
        """ set peak intensity log and experiment logs that are required by pole figure calculation
        :param det_id
        :param peak_intensity_dict : dictionary (key = scan log index (int), value = peak intensity (float)
        :param peak_fit_info_dict: dictionary (key = scan log index (int), value = peak fitting information (float)
        :param log_dict: dictionary (key = scan log index (int), value = dictionary (log name, log value))
        :return:
        """
        # check inputs
        if det_id in self._peak_intensity_dict:
            raise RuntimeError('Detector ID {0} already been added.  Must be reset calculator.'
                               ''.format(det_id))
        det_id = to_int('Detector ID', det_id, min_value=0)
        checkdatatypes.check_dict('Peak intensities', peak_intensity_dict)
        checkdatatypes.check_dict('Peak fitting information', peak_fit_info_dict)
        checkdatatypes.check_dict('Log values for pole figure', log_dict)

        # check sample log index
        if set(peak_intensity_dict.keys()) != set(log_dict.keys()):
            raise RuntimeError('Sample log indexes from peak intensities and sample logs'
                               ' do not match.')

        # add peak intensity
        self._peak_intensity_dict[det_id] = peak_intensity_dict

        # go through all the values
        for scan_log_index in log_dict:
            # check each log index (entry) whether there are enough 2theta
            log_names = log_dict[scan_log_index].keys()
            checkdatatypes.check_list('Pole figure motor names', log_names, ['2theta', 'chi', 'phi', 'omega'])
        # END-FOR

        # set
        self._peak_info_dict[det_id] = log_dict
        self._peak_fit_info_dict[det_id] = peak_fit_info_dict

    def calculate_pole_figure(self, det_id_list):
        """ Calculate pole figures
        :param det_id_list:
        :return:
        """
        # check input
        if det_id_list is None:
            det_id_list = self.get_detector_ids()
        else:
            checkdatatypes.check_list('Detector IDs to calculate pole figure', det_id_list,
                                      self.get_detector_ids())
        # END-IF

        for det_id in det_id_list:
            # calculator by each detector
            peak_intensity_dict = self._peak_intensity_dict[det_id]
            peak_info_dict = self._peak_info_dict[det_id]

            # construct the output
            scan_log_index_list = sorted(peak_intensity_dict.keys())
            num_pts = len(scan_log_index_list)
            pole_figure_array = np.ndarray(shape=(num_pts, 3), dtype='float')

            for index, scan_index in enumerate(scan_log_index_list):
                # check fitting result
                intensity_i = peak_intensity_dict[scan_index]

                # rotate Q from instrument coordinate to sample coordinate
                theta_i = 0.5 * peak_info_dict[scan_index]['center']
                omega_i = peak_info_dict[scan_index]['omega']
                if omega_i < 0.:
                    omega_i += 90.
                chi_i = peak_info_dict[scan_index]['chi']
                phi_i = peak_info_dict[scan_index]['phi']
                eta_i = peak_info_dict[scan_index]['eta']
                alpha, beta = self.rotate_project_q(theta_i, omega_i, chi_i, phi_i, eta_i)

                pole_figure_array[index, 0] = alpha
                pole_figure_array[index, 1] = beta
                pole_figure_array[index, 2] = intensity_i
                # END-FOR
            # END-FOR

            # convert
            self._pole_figure_dict[det_id] = scan_log_index_list, pole_figure_array

    def export_pole_figure(self, detector_id_list,  file_name, file_type, file_header=''):
        """
        exported the calculated pole figure
        :param detector_id_list: list of detector IDs to write the pole figure file
        :param file_name:
        :param file_type: ASCII or MTEX (.jul)
        :param file_header: for MTEX format
        :return:
        """
        # TESTME - 20180711 - Clean this method and allow user to specifiy header

        # process detector ID list
        if detector_id_list is None:
            detector_id_list = self.get_detector_ids()
        else:
            checkdatatypes.check_list('Detector IDs', detector_id_list)

        # check inputs
        checkdatatypes.check_file_name(file_name, check_exist=False, check_writable=True)
        checkdatatypes.check_string_variable('Output pole figure file type/format', file_type)

        # it is a dictionary now
        if file_type.lower() == 'ascii':
            # export pole figure arrays as ascii column file
            export_arrays_to_ascii(self._pole_figure_dict, detector_id_list, file_name)
        elif file_type.lower() == 'mtex':
            # export to MTEX format
            export_to_mtex(self._pole_figure_dict, detector_id_list, file_name, header=file_header)

        return

    def get_detector_ids(self):
        """
        get all the detector IDs
        :return: list of integer
        """
        return self._peak_intensity_dict.keys()

    def get_peak_fit_parameter_vec(self, param_name: str, det_id: int) -> np.ndarray:
        """ get the fitted parameters and return in vector
        :param param_name:
        :param det_id:
        :return:
        """
        det_id = to_int('Detector ID', det_id, min_value=0)

<<<<<<< HEAD
        param_vec = np.ndarray(shape=(len(self._peak_fit_info_dict[det_id]), ), dtype='float')   # type: ignore
=======
        param_vec = np.ndarray(shape=(len(self._peak_fit_info_dict[det_id]), ), dtype='float')  # type: ignore
>>>>>>> cb7bd3e0
        log_index_list = sorted(self._peak_fit_info_dict[det_id].keys())
        for i, log_index in enumerate(log_index_list):
            try:
                param_vec[i] = self._peak_fit_info_dict[det_id][log_index][param_name]
            except KeyError:
                raise RuntimeError('Parameter {0} is not a key.  Candidates are {1} ... {2}'
                                   ''.format(param_name, self._peak_fit_info_dict[det_id].keys(),
                                             self._peak_fit_info_dict[det_id][log_index].keys()))
        # END-FOR

        return param_vec

    def get_pole_figure_1_pt(self, det_id: int, log_index: int) -> Tuple[float, float]:
        """ get 1 pole figure value determined by detector and sample log index
        :param det_id:
        :param log_index:
        :return:
        """
        det_id = to_int('Detector id', det_id, min_value=0)
        log_index = to_int('Sample log index', log_index)

        # get raw parameters' fitted value
        log_index_vec, pole_figure_vec = self._pole_figure_dict[det_id]

        # check
        if log_index != int(log_index_vec[log_index]):
            raise RuntimeError('Log index {0} does not match the value in log index vector')

        pf_tuple = pole_figure_vec[log_index]
        alpha = pf_tuple[0]
        beta = pf_tuple[1]

        return alpha, beta

    def get_pole_figure_vectors(self, det_id, max_cost, min_cost=1.):
        """ return Pole figure in a numpy 2D array
        :param det_id:
        :param max_cost:
        :param min_cost:
        :return: 2-tuple: (1) an integer list (2) numpy array with shape (n, 3).  n is the number of data points
        """
        # check input
        if max_cost is None:
            max_cost = 1.E20
        else:
            max_cost = to_float('Maximum peak fitting cost value', max_cost, min_value=0.)

        # get raw parameters' fitted value
        log_index_vec, pole_figure_vec = self._pole_figure_dict[det_id]

        # get costs and filter out isnan()
        cost_vec = self.get_peak_fit_parameter_vec('cost', det_id)

        taken_index_list = list()
        for idx in range(len(cost_vec)):
            if min_cost < cost_vec[idx] < max_cost:
                taken_index_list.append(idx)
        # END-IF

        selected_log_index_vec = np.take(log_index_vec, taken_index_list, axis=0)
        selected_pole_figure_vec = np.take(pole_figure_vec, taken_index_list, axis=0)

        return selected_log_index_vec, selected_pole_figure_vec

    def rotate_project_q(self, theta: float, omega: float, chi: float, phi: float, eta: float) -> Tuple[float, float]:
        """
        Projection of angular dependent data onto pole sphere. Analytical solution taken from
        Chapter 8.3 in Bob He Two-Dimensional X-ray Diffraction

        _______________________
        :param two_theta:
        :param omega:
        :param chi:
        :param phi:
        :return: 2-tuple as the projection (alpha, beta)
        """
        theta = to_float('theta', theta)
        omega = to_float('Omega', omega)
        chi = to_float('chi', chi)
        phi = to_float('phi', phi)
        eta = to_float('eta', eta)

        sp = np.sin(np.deg2rad(phi))
        sw = np.sin(np.deg2rad(omega))
        sc = np.sin(np.deg2rad(chi))
        sg = np.sin(np.deg2rad(eta))
        st = np.sin(np.deg2rad(theta))

        cp = np.cos(np.deg2rad(phi))
        cw = np.cos(np.deg2rad(omega))
        cc = np.cos(np.deg2rad(chi))
        cg = np.cos(np.deg2rad(eta))
        ct = np.cos(np.deg2rad(theta))

        h1 = st*(sp*sc*sw+cp*cw) + ct*cg*sp*cc - ct*sg*(sp*sc*cw-cp*sw)
        h2 = -st*(cp*sc*sw-sp*cw) - ct*cg*cp*cc + ct*sg*(cp*sc*cw+sp*sw)
        # h3 = st*cc*sw - ct*sg*cc*cw - ct*cg*sc
        h_length = np.sqrt(np.square(h1) + np.square(h2))

        alpha = np.arccos(h_length)
        beta = np.rad2deg(np.arccos(h1 / h_length))
        if h2 < 0:
            beta *= -1.

        return alpha, beta

    def reset_calculator(self):
        """ reset the pole figure calculator
        :return:
        """
        self._peak_info_dict = dict()
        self._peak_intensity_dict = dict()
        self._pole_figure_dict = dict()

# END-OF-CLASS (PoleFigureCalculator)


def export_arrays_to_ascii(pole_figure_array_dict, detector_id_list, file_name):
    """
    export a dictionary of arrays to an ASCII file
    :param file_name:
    :param detector_id_list: selected the detector IDs for pole figure
    :param pole_figure_array_dict:
    :return:
    """
    # check input types
    checkdatatypes.check_dict('Pole figure array dictionary', pole_figure_array_dict)
    checkdatatypes.check_list('Detector ID list', detector_id_list)

    print('[INFO] Export Pole Figure Arrays To ASCII:\nKeys: {0}\nValues[0]: {1}'
          ''.format(pole_figure_array_dict.keys(), pole_figure_array_dict.values()[0]))

    # combine
    pole_figure_array_list = list()
    for pf_key in pole_figure_array_dict.keys():
        index_vec, pole_figure_vec = pole_figure_array_dict[pf_key]

        if pf_key not in detector_id_list:
            raise NotImplementedError('The data structure of pole figure array is not clear. '
                                      'Find out how detector IDs are involved.')

        pole_figure_array_list.append(pole_figure_vec)
    # END-FOR

    combined_array = np.concatenate(pole_figure_array_list, axis=0)
    # sort
    combined_array = np.sort(combined_array, axis=0)
    # save
    np.savetxt(file_name, combined_array)   # x,y,z equal sized 1D arrays

    return


def export_to_mtex(pole_figure_array_dict, detector_id_list, file_name, header):
    """
    export to mtex format, which includes
    line 1: NRSF2
    line 2: alpha beta intensity
    line 3: (optional header)
    line 4 and on: alpha\tbeta\tintensity
    :param file_name:
    :param detector_id_list: selected the detector IDs for pole figure
    :param pole_figure_array_dict:
    :param header
    :return:
    """
    # check input types
    checkdatatypes.check_dict('Pole figure array dictionary', pole_figure_array_dict)
    checkdatatypes.check_list('Detector ID list', detector_id_list)

    # initialize output string: MTEX HEAD
    mtex = 'NRSF2\n'
    mtex += 'alpha beta intensity\n'

    # user optional header
    mtex += '{0}\n'.format(header)

    # writing data
    pf_keys = sorted(pole_figure_array_dict.keys())
    for pf_key in pf_keys:
        print('[STUDY ]Pole figure key = {}.  It is in detector ID list {} = {}'
              ''.format(pf_key, detector_id_list, pf_key in detector_id_list))
        if pf_key not in detector_id_list:
            raise NotImplementedError('The data structure of pole figure array is not clear. '
                                      'Find out how detector IDs are involved.')

        sample_log_index, pole_figure_array = pole_figure_array_dict[pf_key]
        for i_pt in range(pole_figure_array.shape[0]):
            mtex += '{0:5.5f}\t{1:5.5f}\t{2:5.5f}\n' \
                    ''.format(pole_figure_array[i_pt, 0], pole_figure_array[i_pt, 1], pole_figure_array[i_pt, 2])
        # END-FOR (i_pt)
    # END-FOR

    # write file
    p_file = open(file_name, 'w')
    p_file.write(mtex)
    p_file.close()<|MERGE_RESOLUTION|>--- conflicted
+++ resolved
@@ -153,11 +153,7 @@
         """
         det_id = to_int('Detector ID', det_id, min_value=0)
 
-<<<<<<< HEAD
-        param_vec = np.ndarray(shape=(len(self._peak_fit_info_dict[det_id]), ), dtype='float')   # type: ignore
-=======
         param_vec = np.ndarray(shape=(len(self._peak_fit_info_dict[det_id]), ), dtype='float')  # type: ignore
->>>>>>> cb7bd3e0
         log_index_list = sorted(self._peak_fit_info_dict[det_id].keys())
         for i, log_index in enumerate(log_index_list):
             try:
