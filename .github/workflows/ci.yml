--- conflicted
+++ resolved
@@ -56,13 +56,8 @@
           python -c "import qtpy"
           python -c "import mantidqt"
 
-<<<<<<< HEAD
-      - name: Run PyRS test with n=1
-        run: pytest -n 1 --cov=pyrs --cov-report=xml --cov-report=term tests
-=======
       - name: Print Conda Packages
         run: conda list
->>>>>>> acc8633d
 
       - name: Run PyRS tests
         run: xvfb-run --server-args="-screen 0 640x480x24" -a pytest --cov=pyrs --cov-report=xml --cov-report=term tests
