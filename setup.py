--- conflicted
+++ resolved
@@ -1,9 +1,3 @@
-<<<<<<< HEAD
-from setuptools import setup
-
-if __name__ == "__main__":
-    setup()
-=======
 import codecs
 import os
 import re
@@ -104,5 +98,4 @@
         package_data={'': ['*.ui']},
         scripts=scripts,
         setup_requires=[],
-    )
->>>>>>> 358291c0
+    )